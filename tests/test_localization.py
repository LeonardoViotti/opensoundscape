import numpy as np
import pandas as pd
import pytest
import math

from opensoundscape import localization


@pytest.fixture()
def aru_files():
    return [f"tests/audio/aru_{i}.wav" for i in range(1, 6)]


@pytest.fixture()
def file_coords_csv():
    return "tests/csvs/aru_coords.csv"


@pytest.fixture()
def predictions_csv():
    return "tests/csvs/localizer_preds.csv"


@pytest.fixture()
def LOCA_2021_aru_coords():
    return "tests/csvs/LOCA_2021_aru_coords.csv"


@pytest.fixture()
def LOCA_2021_detections():
    return "tests/csvs/LOCA_2021_detections.csv"


def close(x, y, tol):
    return (x < y + tol) and (x > y - tol)


def test_cal_speed_of_sound():
    assert close(localization.calc_speed_of_sound(20), 343, 1)


def test_lorentz_ip_3():
    assert localization.lorentz_ip([1, 1, 2], [1, 1, 2]) == -2


def test_lorentz_ip_4():
    assert localization.lorentz_ip([1, 1, 1, 2], [1, 1, 1, 2]) == -1


def test_lorentz_ip_self():
    assert localization.lorentz_ip([1, 1, 1, 2]) == -1


def test_travel_time():
    source = [0, 0, 0]
    receiver = [0, 0, 1]
    assert close(localization.travel_time(source, receiver, 343), 1 / 343, 0.0001)


def test_soundfinder_localize_2d():
    reciever_positions = [[0, 0], [0, 20], [20, 20], [20, 0]]
    arrival_times = [1, 1, 1, 1]
    estimate = localization.soundfinder_localize(
        reciever_positions,
        arrival_times,
    )
    assert close(np.linalg.norm(np.array(estimate[0:2]) - np.array([10, 10])), 0, 0.01)


def test_soundfinder_3d():
    reciever_positions = [[0, 0, 0], [0, 20, 1], [20, 20, -1], [20, 0, 0.1]]
    arrival_times = [1, 1, 1, 1]
    estimate = localization.soundfinder_localize(
        reciever_positions,
        arrival_times,
    )
    assert close(
        np.linalg.norm(np.array(estimate[0:3]) - np.array([10, 10, 0])), 0, 0.1
    )


def test_soundfinder_lstsq():
    # currently not implemented
    reciever_positions = [[0, 0, 0], [0, 20, 1], [20, 20, -1], [20, 0, 0.1]]
    arrival_times = [1, 1, 1, 1]
    with pytest.raises(NotImplementedError):
        estimate = localization.soundfinder_localize(
            reciever_positions, arrival_times, invert_alg="lstsq"
        )
    # assert close(
    #     np.linalg.norm(np.array(estimate[0:3]) - np.array([10, 10, 0])), 0, 0.1
    # )


def test_soundfinder_nocenter():
    reciever_positions = [[100, 0, 0], [100, 20, 1], [120, 20, -1], [120, 0, 0.1]]
    arrival_times = [1, 1, 1, 1]
    estimate = localization.soundfinder_localize(
        reciever_positions,
        arrival_times,
        center=False,  # True for original Sound Finder behavior
    )
    assert close(
        np.linalg.norm(np.array(estimate[0:3]) - np.array([110, 10, 0])), 0, 0.1
    )


def test_gillette_localize_raises():
    reciever_positions = [[100, 0], [100, 20], [120, 20], [120, 0]]
    arrival_times = [1, 1, 1, 1]

    # check this raises a ValueError because none of the arrival times are zero
    with pytest.raises(ValueError):
        localization.gillette_localize(reciever_positions, arrival_times)


def test_gillette_localize_2d():
    np.random.seed(0)
    receiver_positions = np.array([[0, 0], [0, 20], [20, 20], [20, 0], [10, 10]])
    sound_source = np.random.rand(2) * 20
    speed_of_sound = 343
    time_of_flight = (
        np.linalg.norm(receiver_positions - sound_source, axis=1) / speed_of_sound
    )
    tdoas = time_of_flight - np.min(time_of_flight)

    estimated_pos = localization.gillette_localize(receiver_positions, tdoas)

    assert np.allclose(estimated_pos, sound_source, rtol=0.1)


def test_gillette_localize_3d():
    receiver_positions = np.array(
        [[0, 0, 10], [0, 20, 1], [20, 20, -1], [20, 0, 0.1], [10, 10, 0], [5, 5, 5]]
    )
    sound_source = np.array([10, 12, 2])
    speed_of_sound = 343
    time_of_flight = (
        np.linalg.norm(receiver_positions - sound_source, axis=1) / speed_of_sound
    )

    # localize with each receiver as reference:
    for ref_index in range(len(time_of_flight)):
        tdoas = time_of_flight - time_of_flight[ref_index]

        estimated_pos = localization.gillette_localize(receiver_positions, tdoas)

        assert np.allclose(estimated_pos, sound_source, atol=2.5)


def test_soundfinder_nopseudo():
    reciever_positions = [[0, 0, 0], [0, 20, 1], [20, 20, -1], [20, 0, 0.1]]
    arrival_times = [1, 1, 1, 1]
    estimate = localization.soundfinder_localize(
        reciever_positions,
        arrival_times,
        invert_alg="gps",  # options: 'lstsq', 'gps'
        center=True,  # True for original Sound Finder behavior
        pseudo=False,  # False for original Sound Finder
    )
    assert close(
        np.linalg.norm(np.array(estimate[0:3]) - np.array([10, 10, 0])), 0, 0.1
    )


def test_localization_pipeline(file_coords_csv, predictions_csv):
    file_coords = pd.read_csv(file_coords_csv, index_col=0)
    preds = pd.read_csv(predictions_csv, index_col=[0, 1, 2])
    array = localization.SynchronizedRecorderArray(file_coords=file_coords)
    localized_events, _ = array.localize_detections(
        detections=preds,
        min_n_receivers=4,
        max_receiver_dist=100,
        localization_algorithm="gillette",
    )
    # the audio files were generated according to the "true" event position:
    true_x = 10
    true_y = 15
    assert len(localized_events) == 5

    for event in localized_events:
<<<<<<< HEAD
        from math import isclose

        assert isclose(event.position_estimate[0], true_x, abs_tol=2)
        assert isclose(event.position_estimate[1], true_y, abs_tol=2)


def test_localization_pipeline_real_audio(LOCA_2021_aru_coords, LOCA_2021_detections):
    file_coords = pd.read_csv(LOCA_2021_aru_coords, index_col=0)
    detections = pd.read_csv(LOCA_2021_detections, index_col=[0, 1, 2])
    array = localization.SynchronizedRecorderArray(file_coords=file_coords)
    localized_events, _ = array.localize_detections(
        detections=detections,
        min_n_receivers=4,
        max_receiver_dist=30,
        localization_algorithm="gillette",
        bandpass_ranges={"zeep": (7000, 10000)},
    )

    true_TDOAS = np.array(
        [0, 0.0325, -0.002, 0.0316, -0.0086, 0.024]
    )  # with reference receiver LOCA_2021_3...

    for event in localized_events:
        if event.receiver_files[0] == "tests/audio/LOCA_2021_09_24_652_3.wav":
            assert np.allclose(event.tdoas, true_TDOAS, atol=0.01)


def test_InsufficientReceiversError(file_coords_csv, predictions_csv):
    file_coords = pd.read_csv(file_coords_csv, index_col=0)
    preds = pd.read_csv(predictions_csv, index_col=[0, 1, 2])
    array = localization.SynchronizedRecorderArray(file_coords=file_coords)
    localized_events, unlocalized_events = array.localize_detections(
        detections=preds,
        min_n_receivers=4,
        cc_threshold=100,  # too high. Spatial events will all be unlocalized.
        max_receiver_dist=100,
        localization_algorithm="gillette",
    )
    assert len(localized_events) == 0
    assert len(unlocalized_events) > 1
    with pytest.raises(localization.InsufficientReceiversError):
        unlocalized_events[0].estimate_location(min_n_receivers=8)


def test_SynchronizedRecorderArray_SpatialEvents_not_generated(
    file_coords_csv, predictions_csv
):
    # Tests that the SynchronizedRecorderArray will not return any SpatialEvents if
    # min_n_receivers is set too high.
    file_coords = pd.read_csv(file_coords_csv, index_col=0)
    preds = pd.read_csv(predictions_csv, index_col=[0, 1, 2])
    array = localization.SynchronizedRecorderArray(file_coords=file_coords)
    localized_events, unlocalized_events = array.localize_detections(
        detections=preds,
        min_n_receivers=10,  # too high. No SpatialEvents will be outputted.
        cc_threshold=0,
        max_receiver_dist=100,
        localization_algorithm="gillette",
    )
    assert len(localized_events) == 0
    assert len(unlocalized_events) == 0
=======
        assert math.isclose(event.position_estimate[0], true_x, abs_tol=2)
        assert math.isclose(event.position_estimate[1], true_y, abs_tol=2)
>>>>>>> b998b733
<|MERGE_RESOLUTION|>--- conflicted
+++ resolved
@@ -179,11 +179,8 @@
     assert len(localized_events) == 5
 
     for event in localized_events:
-<<<<<<< HEAD
-        from math import isclose
-
-        assert isclose(event.position_estimate[0], true_x, abs_tol=2)
-        assert isclose(event.position_estimate[1], true_y, abs_tol=2)
+        assert math.isclose(event.position_estimate[0], true_x, abs_tol=2)
+        assert math.isclose(event.position_estimate[1], true_y, abs_tol=2)
 
 
 def test_localization_pipeline_real_audio(LOCA_2021_aru_coords, LOCA_2021_detections):
@@ -241,7 +238,60 @@
     )
     assert len(localized_events) == 0
     assert len(unlocalized_events) == 0
-=======
-        assert math.isclose(event.position_estimate[0], true_x, abs_tol=2)
-        assert math.isclose(event.position_estimate[1], true_y, abs_tol=2)
->>>>>>> b998b733
+
+
+def test_localization_pipeline_real_audio(LOCA_2021_aru_coords, LOCA_2021_detections):
+    file_coords = pd.read_csv(LOCA_2021_aru_coords, index_col=0)
+    detections = pd.read_csv(LOCA_2021_detections, index_col=[0, 1, 2])
+    array = localization.SynchronizedRecorderArray(file_coords=file_coords)
+    localized_events, _ = array.localize_detections(
+        detections=detections,
+        min_n_receivers=4,
+        max_receiver_dist=30,
+        localization_algorithm="gillette",
+        bandpass_ranges={"zeep": (7000, 10000)},
+    )
+
+    true_TDOAS = np.array(
+        [0, 0.0325, -0.002, 0.0316, -0.0086, 0.024]
+    )  # with reference receiver LOCA_2021_3...
+
+    for event in localized_events:
+        if event.receiver_files[0] == "tests/audio/LOCA_2021_09_24_652_3.wav":
+            assert np.allclose(event.tdoas, true_TDOAS, atol=0.01)
+
+
+def test_InsufficientReceiversError(file_coords_csv, predictions_csv):
+    file_coords = pd.read_csv(file_coords_csv, index_col=0)
+    preds = pd.read_csv(predictions_csv, index_col=[0, 1, 2])
+    array = localization.SynchronizedRecorderArray(file_coords=file_coords)
+    localized_events, unlocalized_events = array.localize_detections(
+        detections=preds,
+        min_n_receivers=4,
+        cc_threshold=100,  # too high. Spatial events will all be unlocalized.
+        max_receiver_dist=100,
+        localization_algorithm="gillette",
+    )
+    assert len(localized_events) == 0
+    assert len(unlocalized_events) > 1
+    with pytest.raises(localization.InsufficientReceiversError):
+        unlocalized_events[0].estimate_location(min_n_receivers=8)
+
+
+def test_SynchronizedRecorderArray_SpatialEvents_not_generated(
+    file_coords_csv, predictions_csv
+):
+    # Tests that the SynchronizedRecorderArray will not return any SpatialEvents if
+    # min_n_receivers is set too high.
+    file_coords = pd.read_csv(file_coords_csv, index_col=0)
+    preds = pd.read_csv(predictions_csv, index_col=[0, 1, 2])
+    array = localization.SynchronizedRecorderArray(file_coords=file_coords)
+    localized_events, unlocalized_events = array.localize_detections(
+        detections=preds,
+        min_n_receivers=10,  # too high. No SpatialEvents will be outputted.
+        cc_threshold=0,
+        max_receiver_dist=100,
+        localization_algorithm="gillette",
+    )
+    assert len(localized_events) == 0
+    assert len(unlocalized_events) == 0