--- conflicted
+++ resolved
@@ -338,15 +338,10 @@
     max_delay = 50
 
     # filter methods will change the output values of cc, but plain cc gives expected value
-<<<<<<< HEAD
     delay, cc_max = sp.tdoa(
         a, reference_signal, max_delay, cc_filter="cc", sample_rate=1, return_max=True
     )
     assert isclose(cc_max, 3 * 3 * (end - start), abs_tol=1e-4)
-=======
-    delay, cc_max = sp.tdoa(a, b, cc_filter="cc", sample_rate=1, return_max=True)
-    assert math.isclose(cc_max, 3 * 3 * (end - start), abs_tol=1e-4)
->>>>>>> b998b733
 
 
 def test_tdoa_max_delay_true_delay_higher():
