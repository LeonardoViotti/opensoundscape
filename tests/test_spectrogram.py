--- conflicted
+++ resolved
@@ -184,19 +184,6 @@
 
 
 def test_to_image():
-<<<<<<< HEAD
-=======
-    print(
-        type(
-            Spectrogram(
-                np.zeros((5, 10)),
-                np.linspace(0, 100, 5),
-                np.linspace(0, 10, 10),
-                (-100, -20),
-            ).to_image()
-        )
-    )
->>>>>>> afc84f0a
     assert isinstance(
         Spectrogram(
             np.zeros((5, 10)),
@@ -209,19 +196,6 @@
 
 
 def test_to_image_with_bandpass():
-<<<<<<< HEAD
-=======
-    print(
-        type(
-            Spectrogram(
-                np.zeros((5, 10)),
-                np.linspace(0, 100, 5),
-                np.linspace(0, 10, 10),
-                (-100, -20),
-            ).to_image()
-        )
-    )
->>>>>>> afc84f0a
     assert isinstance(
         Spectrogram(
             spectrogram=np.zeros((5, 10)),
@@ -233,7 +207,16 @@
     )
 
 
-<<<<<<< HEAD
+def test_melspectrogram_underflow(cswa_str):
+    """
+    Fixed a bug where log transform was applied twice.
+    Added a test to check the max value of dB scaled spec is as expected
+    """
+    audio = Audio.from_file(cswa_str)
+    mel_spec = MelSpectrogram.from_audio(audio)
+    assert math.isclose(mel_spec.spectrogram.max(), -30.914056301116943, abs_tol=1e-4)
+
+
 def test_to_image_shape(spec):
     img = spec.to_image(shape=[5, 6], channels=2, return_type="torch")
     assert list(img.shape) == [2, 5, 6]  # channels, height, width
@@ -252,16 +235,6 @@
     # test when shape specifies only desired height
     img = spec.to_image(shape=[5, None], channels=2, return_type="torch")
     assert list(img.shape) == [2, 5] + [spec_shape[1]]
-=======
-def test_melspectrogram_underflow(cswa_str):
-    """
-    Fixed a bug where log transform was applied twice.
-    Added a test to check the max value of dB scaled spec is as expected
-    """
-    audio = Audio.from_file(cswa_str)
-    mel_spec = MelSpectrogram.from_audio(audio)
-    assert math.isclose(mel_spec.spectrogram.max(), -30.914056301116943, abs_tol=1e-4)
->>>>>>> afc84f0a
 
 
 def test_melspectrogram_shape_of_S_for_veryshort(veryshort_wav_str):
