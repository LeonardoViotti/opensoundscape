--- conflicted
+++ resolved
@@ -179,14 +179,8 @@
 
 def test_predict_on_clip_df(test_df):
     model = cnn.CNN("resnet18", classes=[0, 1], sample_duration=1.0)
-<<<<<<< HEAD
     clip_df = make_clip_df(test_df.index.values[0:1], clip_duration=1.0)
-    scores, _, _ = model.predict(clip_df)
-=======
-    clip_df, _ = make_clip_df(test_df.index.values[0:1], clip_duration=1.0)
-    clip_df = clip_df.reset_index().set_index(["file", "start_time", "end_time"])
     scores = model.predict(clip_df)
->>>>>>> e5c1741e
     assert len(scores) == 10
 
 
@@ -207,29 +201,18 @@
 
 def test_predict_missing_file_is_invalid_sample(missing_file_df, test_df):
     model = cnn.CNN("resnet18", classes=[0, 1], sample_duration=5.0)
-<<<<<<< HEAD
 
     with pytest.raises(IndexError):
         # if all samples are invalid, will give IndexError
         model.predict(missing_file_df, threshold=0.1)
 
-    scores, _, invalid_samples = model.predict(
-        pd.concat([missing_file_df, test_df.head(1)])
-    )
+    scores = model.predict(pd.concat([missing_file_df, test_df.head(1)]))
     assert (
         len(scores) == 3
     )  # should have one row with nan values for the invalid sample
     isnan = lambda x: x != x
     assert np.all([isnan(score) for score in scores.iloc[0].values])
-    assert len(invalid_samples) == 1
-=======
-    scores = model.predict(missing_file_df)
-
-    assert len(scores) == 0
-
-    # TODO get the unsafe samples from log file, then delete it
-    # assert len(unsafe_samples) == 1
->>>>>>> e5c1741e
+    # assert len(invalid_samples) == 1
 
 
 def test_predict_wrong_input_error(test_df):
