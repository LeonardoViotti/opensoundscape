import pytest
from pathlib import Path
import io
import numpy as np
import random
import math
import numpy.testing as npt
import pytz
import datetime

from opensoundscape.audio import Audio, AudioOutOfBoundsError, load_channels_as_audio
from opensoundscape import audio
import opensoundscape


@pytest.fixture()
def metadata_wav_str():
    return "tests/audio/metadata.wav"


@pytest.fixture()
def new_metadata_wav_str(request):
    path = "tests/audio/new_metadata.wav"

    def fin():
        Path("tests/audio/new_metadata.wav").unlink()

    request.addfinalizer(fin)

    return path


@pytest.fixture()
def onemin_wav_str():
    return "tests/audio/1min.wav"


@pytest.fixture()
def empty_wav_str():
    return "tests/audio/empty_2c.wav"


@pytest.fixture()
def veryshort_wav_str():
    return "tests/audio/veryshort.wav"


@pytest.fixture()
def veryshort_wav_audio(veryshort_wav_str):
    return Audio.from_file(veryshort_wav_str)


@pytest.fixture()
def silence_10s_mp3_str():
    return "tests/audio/silence_10s.mp3"


@pytest.fixture()
def not_a_file_str():
    return "tests/audio/not_a_file.wav"


@pytest.fixture()
def out_path():
    return "tests/audio/audio_out"


@pytest.fixture()
def veryshort_wav_pathlib(veryshort_wav_str):
    return Path(veryshort_wav_str)


@pytest.fixture()
def veryshort_wav_bytesio(veryshort_wav_str):
    with open(veryshort_wav_str, "rb") as f:
        return io.BytesIO(f.read())


@pytest.fixture()
def silence_10s_mp3_pathlib(silence_10s_mp3_str):
    return Path(silence_10s_mp3_str)


@pytest.fixture()
def tmp_dir(request):
    path = Path("tests/audio_out")
    if not path.exists():
        path.mkdir()

    def fin():
        path.rmdir()

    request.addfinalizer(fin)
    return path


@pytest.fixture()
def saved_wav(request, tmp_dir):
    path = Path(f"{tmp_dir}/saved.wav")

    def fin():
        path.unlink()

    request.addfinalizer(fin)
    return path


@pytest.fixture()
def saved_mp3(request, tmp_dir):
    path = Path(f"{tmp_dir}/saved.mp3")

    def fin():
        if path.exists():
            path.unlink()

    request.addfinalizer(fin)
    return path


@pytest.fixture()
def stereo_wav_str():
    return "tests/audio/stereo.wav"


@pytest.fixture()
def silent_wav_str():
    return "tests/audio/silence_10s.mp3"


@pytest.fixture()
def convolved_wav_str(out_path, request):
    path = Path(f"{out_path}/convolved.wav")

    def fin():
        path.unlink()

    request.addfinalizer(fin)
    return path


@pytest.fixture()
def veryshort_audio(veryshort_wav_str):
    return Audio.from_file(veryshort_wav_str)


@pytest.fixture()
def LOCA_array_3_str():
    return "tests/audio/LOCA_2021_09_24_652_3.wav"


@pytest.fixture()
def LOCA_array_6_str():
    return "tests/audio/LOCA_2021_09_24_652_6.wav"


def test_init_with_list():
    a = Audio([0] * 10, sample_rate=10)
    assert len(a.samples) == 10


def test_init_with_nparray():
    a = Audio(np.zeros(10), sample_rate=10)
    assert len(a.samples) == 10


def test_load_channels_as_audio(stereo_wav_str):
    s = load_channels_as_audio(stereo_wav_str)
    assert max(s[0].samples) == 0  # channel 1 of stereo.wav is all 0
    assert max(s[1].samples) == 1  # channel 2 of stereo.wav is all 1
    assert len(s) == 2
    assert type(s[0]) == Audio

    assert s[0].metadata["channel"] == "1 of 2"
    assert s[0].metadata["channels"] == 1


def test_load_channels_as_audio_from_mono(veryshort_wav_str):
    s = load_channels_as_audio(veryshort_wav_str)
    assert len(s) == 1
    assert type(s[0]) == Audio


def test_duration(veryshort_wav_audio):
    assert math.isclose(veryshort_wav_audio.duration, 0.14208616780045352, abs_tol=1e-7)


def test_normalize(veryshort_wav_audio):
    assert math.isclose(
        max(abs(veryshort_wav_audio.normalize(peak_level=0.5).samples)),
        0.5,
        abs_tol=1e-4,
    )


def test_apply_gain():
    a = Audio([1, -1, 0], sample_rate=10).apply_gain(dB=-20)
    assert math.isclose(a.samples.max(), 0.1, abs_tol=1e-6)
    assert math.isclose(a.samples.min(), -0.1, abs_tol=1e-6)


def test_gain_clips():
    a = Audio([0.5, -0.5, 0], sample_rate=10).apply_gain(dB=10)
    assert math.isclose(a.samples.max(), 1, abs_tol=1e-6)
    assert math.isclose(a.samples.min(), -1, abs_tol=1e-6)


def test_normalize_by_db(veryshort_wav_audio):
    assert math.isclose(
        max(abs(veryshort_wav_audio.normalize(peak_dBFS=0).samples)), 1, abs_tol=1e-4
    )


def test_normalize_doesnt_allow_both_arguments(veryshort_wav_audio):
    with pytest.raises(ValueError):
        veryshort_wav_audio.normalize(peak_dBFS=0, peak_level=0.2)


def test_load_incorrect_timestamp(onemin_wav_str):
    with pytest.raises(AssertionError):
        timestamp = "NotATimestamp"
        s = Audio.from_file(onemin_wav_str, start_timestamp=timestamp)


def test_load_timestamp_notanaudiomothrecording(veryshort_wav_str):
    with pytest.raises(AssertionError):  # file doesn't have audiomoth metadata
        local_timestamp = datetime.datetime(2018, 4, 5, 9, 32, 0)
        local_timezone = pytz.timezone("US/Eastern")
        timestamp = local_timezone.localize(local_timestamp)
        s = Audio.from_file(veryshort_wav_str, start_timestamp=timestamp)


def test_load_timestamp_after_end_of_recording(metadata_wav_str):
    with pytest.raises(AudioOutOfBoundsError):
        local_timestamp = datetime.datetime(
            2021, 4, 4, 0, 0, 0
        )  # 1 year after recording
        local_timezone = pytz.timezone("US/Eastern")
        timestamp = local_timezone.localize(local_timestamp)
        s = Audio.from_file(
            metadata_wav_str, start_timestamp=timestamp, out_of_bounds_mode="raise"
        )


def test_load_timestamp_before_recording(metadata_wav_str):
    with pytest.raises(AudioOutOfBoundsError):
        local_timestamp = datetime.datetime(
            2018, 4, 4, 0, 0, 0
        )  # 1 year before recording
        local_timezone = pytz.timezone("UTC")
        timestamp = local_timezone.localize(local_timestamp)
        s = Audio.from_file(
            metadata_wav_str, start_timestamp=timestamp, out_of_bounds_mode="raise"
        )


def test_load_timestamp_before_warnmode(metadata_wav_str):
    with pytest.warns(UserWarning):
        correct_ts = Audio.from_file(metadata_wav_str).metadata["recording_start_time"]
        local_timestamp = datetime.datetime(
            2018, 4, 4, 0, 0, 0
        )  # 1 year before recording
        local_timezone = pytz.timezone("UTC")
        timestamp = local_timezone.localize(local_timestamp)
        s = Audio.from_file(
            metadata_wav_str, start_timestamp=timestamp, out_of_bounds_mode="warn"
        )
        # Assert the start time is the correct, original timestamp and has not been changed
        assert s.metadata["recording_start_time"] == correct_ts


def test_retain_metadata_soundfile(metadata_wav_str, new_metadata_wav_str):
    a = Audio.from_file(metadata_wav_str)
    a.save(new_metadata_wav_str, metadata_format="soundfile")
    new_a = Audio.from_file(new_metadata_wav_str)

    # file size may differ slightly, other fields should be the same
    assert new_a.metadata == a.metadata


def test_save_with_empty_metadata_field(metadata_wav_str, new_metadata_wav_str):
    a = Audio.from_file(metadata_wav_str)
    a.metadata = {"date": "", "artist": "me"}

    # should write new file with ' ' as date rather than raising an error
    a.save(new_metadata_wav_str, metadata_format="soundfile")
    new_a = Audio.from_file(new_metadata_wav_str)
    assert new_a.metadata["date"] == " "
    assert new_a.metadata["artist"] == "me"


def test_save_load_opso_metadata(metadata_wav_str, new_metadata_wav_str):
    # add more tests if more versions are added

    a = Audio.from_file(metadata_wav_str)
    a.save(new_metadata_wav_str, metadata_format="opso")
    new_md = Audio.from_file(new_metadata_wav_str).metadata

    assert new_md["opensoundscape_version"] == opensoundscape.__version__
    assert new_md["opso_metadata_version"] == "v0.1"  # current default version

    # file size may differ slightly, other fields should be the same
    # all other keys/values should be equivalent:
    del new_md["opensoundscape_version"]
    del new_md["opso_metadata_version"]
    assert new_md == a.metadata


def test_update_metadata(metadata_wav_str, new_metadata_wav_str):
    a = Audio.from_file(metadata_wav_str)
    a.metadata["artist"] = "newartist"
    a.save(new_metadata_wav_str)
    assert Audio.from_file(new_metadata_wav_str).metadata["artist"] == "newartist"


def test_load_empty_wav(empty_wav_str):
    with pytest.raises(AudioOutOfBoundsError):
        s = Audio.from_file(empty_wav_str, out_of_bounds_mode="raise")


def test_load_duration_too_long(veryshort_wav_str):
    with pytest.raises(AudioOutOfBoundsError):
        s = Audio.from_file(veryshort_wav_str, duration=5, out_of_bounds_mode="raise")


def test_load_veryshort_wav_str_44100(veryshort_wav_str):
    s = Audio.from_file(veryshort_wav_str)
    assert s.samples.shape == (6266,)


def test_load_veryshort_wav_str(veryshort_wav_str):
    s = Audio.from_file(veryshort_wav_str, sample_rate=22050)
    assert s.samples.shape == (3133,)


def test_load_veryshort_wav_pathlib(veryshort_wav_pathlib):
    s = Audio.from_file(veryshort_wav_pathlib, sample_rate=22050)
    assert s.samples.shape == (3133,)


def test_load_veryshort_wav_bytesio(veryshort_wav_bytesio):
    s = Audio.from_bytesio(veryshort_wav_bytesio, sample_rate=22050)
    assert s.samples.shape == (3133,)


def test_load_pathlib_and_bytesio_are_almost_equal(
    veryshort_wav_pathlib, veryshort_wav_bytesio
):
    s_pathlib = Audio.from_file(veryshort_wav_pathlib)
    s_bytesio = Audio.from_bytesio(veryshort_wav_bytesio)
    np.testing.assert_allclose(s_pathlib.samples, s_bytesio.samples, atol=1e-7)


def test_load_not_a_file_asserts_not_a_file(not_a_file_str):
    with pytest.raises(FileNotFoundError):
        Audio.from_file(not_a_file_str)


def test_load_metadata(veryshort_wav_str):
    a = Audio.from_file(veryshort_wav_str)
    assert a.metadata["samplerate"] == 44100


# currently don't know how to create a file with bad / no metadata
# def test_load_metadata_warning(path_with_no_metadata):
#     with pytest.raises(UserWarning)
#         a=Audio.from_file(path_with_no_metadata)


def test_calculate_rms(veryshort_wav_audio):
    assert math.isclose(veryshort_wav_audio.rms, 0.0871002, abs_tol=1e-7)


def test_calculate_dBFS(veryshort_wav_audio):
    assert math.isclose(veryshort_wav_audio.dBFS, -18.189316963185377, abs_tol=1e-5)


def test_property_trim_length_is_correct(silence_10s_mp3_str):
    audio = Audio.from_file(silence_10s_mp3_str, sample_rate=10000)
    duration = audio.duration
    for _ in range(100):
        [first, second] = sorted(
            [random.uniform(0, duration), random.uniform(0, duration)]
        )
        assert math.isclose(
            audio.trim(first, second).duration, second - first, abs_tol=1e-4
        )


def test_trim_updates_metadata(metadata_wav_str):
    a = Audio.from_file(metadata_wav_str)
    a2 = a.trim(1, 2)
    assert a2.metadata["recording_start_time"] == a.metadata[
        "recording_start_time"
    ] + datetime.timedelta(seconds=1)
    assert a2.metadata["duration"] == 1


def test_trim_from_negative_time(silence_10s_mp3_str):
    """correct behavior is to trim from time zero"""
    audio = Audio.from_file(silence_10s_mp3_str, sample_rate=10000).trim(-1, 5)
    assert math.isclose(audio.duration, 5, abs_tol=1e-5)


def test_trim_past_end_of_clip(silence_10s_mp3_str):
    """correct behavior is to trim to the end of the clip"""
    audio = Audio.from_file(silence_10s_mp3_str, sample_rate=10000).trim(9, 11)
    assert math.isclose(audio.duration, 1, abs_tol=1e-5)


def test_resample_veryshort_wav(veryshort_wav_str):
    """Note: default resample type changed from kaiser_Fast to soxr_hq

    this change mirrors default change in librosa, and means we need to
    require librosa>=0.10.0 or add soxr as a dependency. See issue:
    https://github.com/kitzeslab/opensoundscape/issues/674

    I've chosen to add librosa>=0.10.0 as a dependency.
    """
    audio = Audio.from_file(veryshort_wav_str)
    dur = audio.duration
    resampled_audio = audio.resample(22050)
    assert np.isclose(resampled_audio.duration, dur, 1e-6)
    assert resampled_audio.samples.shape == (3133,)
    assert resampled_audio.sample_rate == 22050


def test_spawn(veryshort_wav_audio):
    """spawn method creates copy of Audio object with any kwarg fields updated"""
    a = veryshort_wav_audio
    a2 = a._spawn()
    assert np.all(a2.samples == a.samples)
    assert a2.sample_rate == a.sample_rate

    # provide an updated value for the new object
    a3 = a._spawn(sample_rate=20)
    assert a3.sample_rate == 20

    with pytest.raises(AssertionError):
        # should not be able to pass non __slot__ kwargs
        a._spawn(b=1)


def test_methods_retain_metadata(metadata_wav_str):
    """resolved issue 679 by implementing ._spawn
    This should avoid future issues with improperly calling
    Audio.__init__ ie if the arguments to __init__ change
    """
    audio = Audio.from_file(metadata_wav_str)
    a2 = audio.resample(22050)
    assert audio.metadata == a2.metadata

    a2 = audio.apply_gain(-2)
    assert audio.metadata == a2.metadata

    a2 = audio.normalize()
    assert audio.metadata == a2.metadata


def test_resample_mp3_nonstandard_sr(silence_10s_mp3_str):
    audio = Audio.from_file(silence_10s_mp3_str, sample_rate=10000)
    dur = audio.duration
    resampled_audio = audio.resample(5000)
    assert resampled_audio.duration == dur
    assert resampled_audio.sample_rate == 5000


def test_resample_classmethod_vs_instancemethod(silence_10s_mp3_str):
    a1 = Audio.from_file(silence_10s_mp3_str)
    a1 = a1.resample(2000)
    a2 = Audio.from_file(silence_10s_mp3_str, sample_rate=2000)
    npt.assert_array_almost_equal(a1.samples, a2.samples, decimal=5)


def test_extend_length_is_correct(silence_10s_mp3_str):
    audio = Audio.from_file(silence_10s_mp3_str, sample_rate=10000)
    duration = audio.duration
    for _ in range(100):
        extend_length = random.uniform(duration, duration * 10)
        assert math.isclose(
            audio.extend(extend_length).duration, extend_length, abs_tol=1e-4
        )


def test_bandpass(silence_10s_mp3_str):
    s = Audio.from_file(silence_10s_mp3_str)
    assert isinstance(s.bandpass(1, 100, 9), Audio)


def test_bandpass_sample_rate_10000(silence_10s_mp3_str):
    s = Audio.from_file(silence_10s_mp3_str, sample_rate=10000)
    assert isinstance(s.bandpass(0.001, 4999, 9), Audio)


def test_bandpass_low_error(silence_10s_mp3_str):
    s = Audio.from_file(silence_10s_mp3_str)
    with pytest.raises(ValueError):
        s.bandpass(0, 100, 9)


def test_bandpass_high_error(silence_10s_mp3_str):
    s = Audio.from_file(silence_10s_mp3_str, sample_rate=10000)
    with pytest.raises(ValueError):
        s.bandpass(100, 5000, 9)


def test_spectrum(silence_10s_mp3_str):
    s = Audio.from_file(silence_10s_mp3_str)
    assert len(s.spectrum()) == 2


def test_save(silence_10s_mp3_str, saved_wav):
    Audio.from_file(silence_10s_mp3_str).save(saved_wav)
    assert saved_wav.exists()


def test_save_mp3(silence_10s_mp3_str, saved_mp3):
    try:
        Audio.from_file(silence_10s_mp3_str).save(saved_mp3)
        assert saved_mp3.exists()
        Audio.from_file(saved_mp3)  # make sure we can still load it as audio
    except NotImplementedError:
        # only supported by libsndfile>=1.1.0, which is not available yet
        # on ubuntu as of Dec 2022. So, we just give the user a helpful error.
        pass


def test_audio_constructor_should_fail_on_file(veryshort_wav_str):
    with pytest.raises(ValueError):
        Audio(veryshort_wav_str, 22050)


def test_audio_constructor_should_fail_on_non_integer_sample_rate():
    with pytest.raises(ValueError):
        Audio(np.zeros(10), "fail...")


def test_split_and_save_default(silence_10s_mp3_pathlib):
    audio = Audio.from_file(silence_10s_mp3_pathlib)
    clip_df = audio.split_and_save("unnecessary", "unnecessary", 5.0, dry_run=True)
    assert clip_df.shape[0] == 2
    assert clip_df.iloc[0]["start_time"] == 0.0
    assert clip_df.iloc[0]["end_time"] == 5.0
    assert clip_df.iloc[1]["start_time"] == 5.0
    assert clip_df.iloc[1]["end_time"] == 10.0


def test_split_and_save_default_overlay(silence_10s_mp3_pathlib):
    audio = Audio.from_file(silence_10s_mp3_pathlib)
    clip_df = audio.split_and_save("unnecessary", "unnecessary", 5.0, 1.0, dry_run=True)
    assert clip_df.shape[0] == 2
    assert clip_df.iloc[0]["start_time"] == 0.0
    assert clip_df.iloc[0]["end_time"] == 5.0
    assert clip_df.iloc[1]["start_time"] == 4.0
    assert clip_df.iloc[1]["end_time"] == 9.0


def test_split_and_save_default_full(silence_10s_mp3_pathlib):
    audio = Audio.from_file(silence_10s_mp3_pathlib)
    clip_df = audio.split_and_save(
        "unnecessary", "unnecessary", 5.0, 1.0, final_clip="full", dry_run=True
    )
    assert clip_df.shape[0] == 3
    assert clip_df.iloc[0]["start_time"] == 0.0
    assert clip_df.iloc[0]["end_time"] == 5.0
    assert clip_df.iloc[1]["start_time"] == 4.0
    assert clip_df.iloc[1]["end_time"] == 9.0
    assert clip_df.iloc[2]["start_time"] == 5.0
    assert clip_df.iloc[2]["end_time"] == 10.0


def test_split_and_save_default_extend(silence_10s_mp3_pathlib):
    audio = Audio.from_file(silence_10s_mp3_pathlib)
    clip_df = audio.split_and_save(
        "unnecessary", "unnecessary", 5.0, 1.0, final_clip="extend", dry_run=True
    )
    assert clip_df.shape[0] == 3
    assert clip_df.iloc[0]["start_time"] == 0.0
    assert clip_df.iloc[0]["end_time"] == 5.0
    assert clip_df.iloc[1]["start_time"] == 4.0
    assert clip_df.iloc[1]["end_time"] == 9.0
    assert clip_df.iloc[2]["start_time"] == 8.0
    assert clip_df.iloc[2]["end_time"] == 13.0


def test_non_integer_source_split_and_save_default(silence_10s_mp3_pathlib):
    audio = Audio.from_file(silence_10s_mp3_pathlib).trim(0, 8.2)
    clip_df = audio.split_and_save("unnecessary", "unnecessary", 5, dry_run=True)
    assert clip_df.shape[0] == 1
    assert clip_df.iloc[0]["start_time"] == 0.0
    assert clip_df.iloc[0]["end_time"] == 5.0


def test_non_integer_source_split_and_save_remainder(silence_10s_mp3_pathlib):
    audio = Audio.from_file(silence_10s_mp3_pathlib).trim(0, 8.2)
    clip_df = audio.split_and_save(
        "unnecessary", "unnecessary", 5, dry_run=True, final_clip="remainder"
    )
    assert clip_df.shape[0] == 2
    assert clip_df.iloc[0]["start_time"] == 0.0
    assert clip_df.iloc[0]["end_time"] == 5.0
    assert clip_df.iloc[1]["start_time"] == 5.0
    assert abs(clip_df.iloc[1]["end_time"] - 8.2) < 0.1


def test_non_integer_source_split_and_save_full(silence_10s_mp3_pathlib):
    audio = Audio.from_file(silence_10s_mp3_pathlib).trim(0, 8.2)
    clip_df = audio.split_and_save(
        "unnecessary", "unnecessary", 5, dry_run=True, final_clip="full"
    )
    assert clip_df.shape[0] == 2
    assert clip_df.iloc[0]["start_time"] == 0.0
    assert clip_df.iloc[0]["end_time"] == 5.0
    assert abs(clip_df.iloc[1]["start_time"] - 3.2) < 0.1
    assert abs(clip_df.iloc[1]["end_time"] - 8.2) < 0.1


def test_non_integer_source_split_and_save_extend(silence_10s_mp3_pathlib):
    audio = Audio.from_file(silence_10s_mp3_pathlib).trim(0, 8.2)
    clip_df = audio.split_and_save(
        "unnecessary", "unnecessary", 5, dry_run=True, final_clip="extend"
    )
    assert clip_df.shape[0] == 2
    assert clip_df.iloc[0]["start_time"] == 0.0
    assert clip_df.iloc[0]["end_time"] == 5.0
    assert clip_df.iloc[1]["start_time"] == 5.0
    assert (clip_df.iloc[1]["end_time"] - 10.0) < 0.1


def test_non_integer_cliplen_split_and_save(silence_10s_mp3_pathlib):
    audio = Audio.from_file(silence_10s_mp3_pathlib)
    clip_df = audio.split_and_save("unnecessary", "unnecessary", 4.5, dry_run=True)
    assert clip_df.shape[0] == 2
    assert clip_df.iloc[0]["start_time"] == 0.0
    assert clip_df.iloc[0]["end_time"] == 4.5
    assert clip_df.iloc[1]["start_time"] == 4.5
    assert clip_df.iloc[1]["end_time"] == 9.0


def test_non_integer_overlaplen_split_and_save(silence_10s_mp3_pathlib):
    audio = Audio.from_file(silence_10s_mp3_pathlib)
    clip_df = audio.split_and_save("unnecessary", "unnecessary", 5.0, 0.5, dry_run=True)
    assert clip_df.shape[0] == 2
    assert clip_df.iloc[0]["start_time"] == 0.0
    assert clip_df.iloc[0]["end_time"] == 5.0
    assert clip_df.iloc[1]["start_time"] == 4.5
    assert clip_df.iloc[1]["end_time"] == 9.5


def test_skip_loading_metadata(metadata_wav_str):
    a = Audio.from_file(metadata_wav_str, load_metadata=False)
    assert a.metadata is None


def test_silent_classmethod():
    a = Audio.silence(10, 200)
    assert len(a.samples) == 2000
    assert max(a.samples) == 0


def test_noise_classmethod():
    for c in ["white", "blue", "violet", "brown", "pink"]:
        a = Audio.noise(1, 200, color=c)
        assert len(a.samples) == 200


def test_concat(veryshort_wav_audio):
    a = audio.concat([veryshort_wav_audio, veryshort_wav_audio])
    assert a.duration == 2 * veryshort_wav_audio.duration


def test_mix(veryshort_wav_audio):
    m = audio.mix([veryshort_wav_audio, veryshort_wav_audio], gain=0)
    assert math.isclose(
        max(veryshort_wav_audio.samples) * 2, max(m.samples), abs_tol=1e-6
    )


def test_mix_duration(veryshort_wav_audio):
    m = audio.mix([veryshort_wav_audio, veryshort_wav_audio], duration=1)
    assert math.isclose(m.duration, 1, abs_tol=1e-6)


def test_mix_duration_extends(veryshort_wav_audio):
    m = audio.mix([veryshort_wav_audio, veryshort_wav_audio], duration=1)
    assert math.isclose(m.duration, 1, abs_tol=1e-3)


def test_mix_duration_truncates(veryshort_wav_audio):
    a = Audio.silence(10, veryshort_wav_audio.sample_rate)
    m = audio.mix([a, veryshort_wav_audio], duration=1)
    assert math.isclose(m.duration, 1, abs_tol=1e-3)


def test_mix_offsets(veryshort_wav_audio):
    m = audio.mix([veryshort_wav_audio, veryshort_wav_audio], offsets=[0, 1])
    # expected behavior: length will be offset + audio length
    assert math.isclose(m.duration, 1 + veryshort_wav_audio.duration, abs_tol=1e-3)


def test_mix_clip(veryshort_wav_audio):
    # should never have values outside of [-1,1]
    m = audio.mix([veryshort_wav_audio, veryshort_wav_audio], gain=100)
    assert max(abs(m.samples)) <= 1


def test_loop(veryshort_wav_audio):
    veryshort_wav_audio.metadata = {"duration": veryshort_wav_audio.duration}
    a2 = veryshort_wav_audio.loop(n=2)
    assert math.isclose(a2.duration, veryshort_wav_audio.duration * 2, abs_tol=1e-5)
    assert math.isclose(a2.duration, a2.metadata["duration"])

    a3 = veryshort_wav_audio.loop(length=1)
    assert math.isclose(a3.duration, 1.0, abs_tol=1e-5)
    assert math.isclose(a3.metadata["duration"], 1.0, abs_tol=1e-5)


def test_extend(veryshort_wav_audio):
    a = veryshort_wav_audio.extend(length=1)
    assert math.isclose(a.duration, 1.0, abs_tol=1e-5)
    assert math.isclose(a.metadata["duration"], 1.0, abs_tol=1e-5)
    # samples should be zero
    assert math.isclose(0.0, np.max(a.samples[-100:]), abs_tol=1e-7)


def test_bandpass_filter(veryshort_audio):
    bandpassed = audio.bandpass_filter(
        veryshort_audio.samples, 1000, 2000, veryshort_audio.sample_rate
    )
    assert len(bandpassed) == len(veryshort_audio.samples)


def test_clipping_detector(veryshort_audio):
    assert audio.clipping_detector(veryshort_audio.samples) > -1


def test_estimate_delay(veryshort_audio):
    start_t = 0.03
    end_t = 0.12
    signal = veryshort_audio.trim(start_time=start_t, end_time=end_t)
    delay = 0.02
    max_delay = 0.03
    ref_sig = veryshort_audio.trim(start_time=start_t + delay, end_time=end_t + delay)

    # phat filter will fail on the below
    # maybe because the signal is too short
    assert isclose(
        audio.estimate_delay(signal, ref_sig, max_delay=max_delay, cc_filter="cc_norm"),
        delay,
        abs_tol=1e-4,
    )

<<<<<<< HEAD

def test_estimate_delay_real_audio(LOCA_array_3_str, LOCA_array_6_str):
    max_delay = 0.1
    start_time = 0.2
    duration = 0.4
    audio_3_reference = Audio.from_file(
        LOCA_array_3_str,
        offset=start_time,
        duration=duration,
    )
    audio_6 = Audio.from_file(
        LOCA_array_6_str,
        offset=start_time,
        duration=duration,
    )
    real_measured_delay = 0.03
    delay = audio.estimate_delay(audio_6, audio_3_reference, max_delay=max_delay)
    assert abs(delay) < max_delay
    assert np.isclose(delay, real_measured_delay, atol=5e-3)
=======
    assert math.isclose(audio.estimate_delay(sig, veryshort_audio), 0.1, abs_tol=1e-6)
>>>>>>> b998b733


def test_estimate_delay_with_bandpass(veryshort_audio):
    start_t = 0.03
    end_t = 0.1
    signal = veryshort_audio.trim(start_time=start_t, end_time=end_t)
    delay = 0.01
    max_delay = 0.02
    ref_sig = veryshort_audio.trim(start_time=start_t + delay, end_time=end_t + delay)

    dly = audio.estimate_delay(
        signal,
        ref_sig,
        max_delay=max_delay,
        bandpass_range=[100, 10000],
        bandpass_order=5,
    )
<<<<<<< HEAD
    assert isclose(dly, delay, abs_tol=1e-4)


def test_estimate_delay_return_cc_max(veryshort_audio):
    max_delay = 0.05
    delay, ccmax = audio.estimate_delay(
        veryshort_audio,
        veryshort_audio,
        max_delay=max_delay,
        cc_filter="cc",
        return_cc_max=True,
    )

    # will use only the central part of the signal
    section_used = veryshort_audio.trim(
        start_time=max_delay, end_time=veryshort_audio.duration - max_delay
    )
    assert isclose(
        ccmax, sum(section_used.samples * section_used.samples), abs_tol=1e-5
    )
    assert isclose(delay, 0, abs_tol=1e-6)
=======
    assert math.isclose(dly, 0.1, abs_tol=1e-6)


def test_estimate_delay_return_cc_max(veryshort_audio):
    a = veryshort_audio
    t, ccmax = audio.estimate_delay(a, a, return_cc_max=True, cc_filter="cc")
    assert math.isclose(ccmax, sum(a.samples * a.samples), abs_tol=1e-5)
    assert math.isclose(t, 0, abs_tol=1e-6)
>>>>>>> b998b733
<|MERGE_RESOLUTION|>--- conflicted
+++ resolved
@@ -743,13 +743,12 @@
 
     # phat filter will fail on the below
     # maybe because the signal is too short
-    assert isclose(
+    assert math.isclose(
         audio.estimate_delay(signal, ref_sig, max_delay=max_delay, cc_filter="cc_norm"),
         delay,
         abs_tol=1e-4,
     )
 
-<<<<<<< HEAD
 
 def test_estimate_delay_real_audio(LOCA_array_3_str, LOCA_array_6_str):
     max_delay = 0.1
@@ -769,9 +768,6 @@
     delay = audio.estimate_delay(audio_6, audio_3_reference, max_delay=max_delay)
     assert abs(delay) < max_delay
     assert np.isclose(delay, real_measured_delay, atol=5e-3)
-=======
-    assert math.isclose(audio.estimate_delay(sig, veryshort_audio), 0.1, abs_tol=1e-6)
->>>>>>> b998b733
 
 
 def test_estimate_delay_with_bandpass(veryshort_audio):
@@ -789,7 +785,6 @@
         bandpass_range=[100, 10000],
         bandpass_order=5,
     )
-<<<<<<< HEAD
     assert isclose(dly, delay, abs_tol=1e-4)
 
 
@@ -807,17 +802,7 @@
     section_used = veryshort_audio.trim(
         start_time=max_delay, end_time=veryshort_audio.duration - max_delay
     )
-    assert isclose(
+    assert math.isclose(
         ccmax, sum(section_used.samples * section_used.samples), abs_tol=1e-5
     )
-    assert isclose(delay, 0, abs_tol=1e-6)
-=======
-    assert math.isclose(dly, 0.1, abs_tol=1e-6)
-
-
-def test_estimate_delay_return_cc_max(veryshort_audio):
-    a = veryshort_audio
-    t, ccmax = audio.estimate_delay(a, a, return_cc_max=True, cc_filter="cc")
-    assert math.isclose(ccmax, sum(a.samples * a.samples), abs_tol=1e-5)
-    assert math.isclose(t, 0, abs_tol=1e-6)
->>>>>>> b998b733
+    assert isclose(delay, 0, abs_tol=1e-6)