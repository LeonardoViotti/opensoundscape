--- conflicted
+++ resolved
@@ -1190,11 +1190,7 @@
                 str can be any of the following:
                     "gradcam": pytorch_grad_cam.GradCAM,
                     "hirescam": pytorch_grad_cam.HiResCAM,
-<<<<<<< HEAD
-                    "scorecam": pytorch_grad_cam.ScoreCAM, #note: using local version with bug fix
-=======
                     "scorecam": opensoundscape.ml.utils.ScoreCAM, #pytorch_grad_cam.ScoreCAM,
->>>>>>> 86a484a0
                     "gradcam++": pytorch_grad_cam.GradCAMPlusPlus,
                     "ablationcam": pytorch_grad_cam.AblationCAM,
                     "xgradcam": pytorch_grad_cam.XGradCAM,
