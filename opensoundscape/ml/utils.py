"""Utilties for .ml"""
import warnings
import pandas as pd
import numpy as np
import torch
import torch.nn.functional as F
import pytorch_grad_cam
import tqdm

from opensoundscape.ml.sampling import ClassAwareSampler


def cas_dataloader(dataset, batch_size, num_workers):
    """
    Return a dataloader that uses the class aware sampler

    Class aware sampler tries to balance the examples per class in each batch.
    It selects just a few classes to be present in each batch, then samples
    those classes for even representation in the batch.

    Args:
        dataset: a pytorch dataset type object
        batch_size: see DataLoader
        num_workers: see DataLoader
    """

    if len(dataset) == 0:
        return None

    print("** USING CAS SAMPLER!! **")

    # check that the data is single-target
    max_labels_per_file = max(dataset.df.values.sum(1))
    min_labels_per_file = min(dataset.df.values.sum(1))
    assert (
        max_labels_per_file <= 1
    ), "Class Aware Sampler for multi-target labels is not implemented. Use single-target labels."
    assert (
        min_labels_per_file > 0
    ), "Class Aware Sampler requires that every sample have a label. Some samples had 0 labels."

    # we need to convert one-hot labels to digit labels for the CAS
    # first class name -> 0, next class name -> 1, etc
    digit_labels = dataset.df.values.argmax(1)

    # create the class aware sampler object and DataLoader
    sampler = ClassAwareSampler(digit_labels, num_samples_cls=2)

    loader = torch.utils.data.DataLoader(
        dataset,
        batch_size=batch_size,
        shuffle=False,  # don't shuffle bc CAS does its own sampling
        num_workers=num_workers,
        pin_memory=True,
        sampler=sampler,
    )

    return loader


def get_batch(array, batch_size, batch_number):
    """get a single slice of a larger array

    using the batch size and batch index, from zero

    Args:
        array: iterable to split into batches
        batch_size: num elements per batch
        batch_number: index of batch
    Returns:
        one batch (subset of array)

    Note: the final elements are returned as the last batch
    even if there are fewer than batch_size

    Example:
        if array=[1,2,3,4,5,6,7] then:

        - get_batch(array,3,0) returns [1,2,3]

        - get_batch(array,3,3) returns [7]
    """
    start_idx = batch_number * batch_size
    end_idx = min((batch_number + 1) * batch_size, len(array))
    return array[start_idx:end_idx]


def apply_activation_layer(x, activation_layer=None):
    """applies an activation layer to a set of scores

    Args:
        x: input values
        activation_layer:
            - None [default]: return original values
            - 'softmax': apply softmax activation
            - 'sigmoid': apply sigmoid activation
            - 'softmax_and_logit': apply softmax then logit transform
    Returns:
        values with activation layer applied
<<<<<<< HEAD

    Note: casts x to float before applying softmax, since torch's
    softmax implementation doesn't support int or Long type

=======
        Note: if x is None, returns None
>>>>>>> 69e25683
    """
    if x is None:
        return None

    x = torch.tensor(x)
    if activation_layer is None:  # scores [-inf,inf]
        pass
    elif activation_layer == "softmax":
        # "softmax" activation: preds across all classes sum to 1
        x = F.softmax(x.float(), dim=1)
    elif activation_layer == "sigmoid":
        # map [-inf,inf] to [0,1]
        x = torch.sigmoid(x)
    elif activation_layer == "softmax_and_logit":
        # softmax, then remap scores from [0,1] to [-inf,inf]
        try:
            x = torch.logit(F.softmax(x, dim=1))
        except NotImplementedError:
            # use cpu because mps aten::logit is not implemented yet
            warnings.warn("falling back to CPU for logit operation")
            original_device = x.device
            x = torch.logit(F.softmax(x, dim=1).cpu()).to(original_device)

    else:
        raise ValueError(f"invalid option for activation_layer: {activation_layer}")

    return x


<<<<<<< HEAD
def collate_audio_samples_to_tensors(batch):
    """
    takes a list of AudioSample objects, returns batched tensors

    use this collate function with DataLoader if you want to use AudioFileDataset (or AudioSplittingDataset)
    but want the traditional output of PyTorch Dataloaders (returns two tensors:
        the first is a tensor of the data with dim 0 as batch dimension,
        the second is a tensor of the labels with dim 0 as batch dimension)

    Args:
        batch: a list of AudioSample objects

    Returns:
        (Tensor of stacked AudioSample.data, Tensor of stacked AudioSample.label.values)

    Example usage:
    ```
        from opensoundscape import AudioFileDataset, SpectrogramPreprocessor

        preprocessor = SpectrogramPreprocessor(sample_duration=2,height=224,width=224)
        audio_dataset = AudioFileDataset(label_df,preprocessor)

        train_dataloader = DataLoader(
            audio_dataset,
            batch_size=64,
            shuffle=True,
            collate_fn = collate_audio_samples_to_tensors
        )
    ```
    """
    tensors = torch.stack([i.data for i in batch])
    labels = torch.tensor([i.labels.tolist() for i in batch])
    return tensors, labels
=======
# override pytorch_grad_cam's score cam class because it has a bug
# with device mismatch of upsampled (cpu) vs input_tensor (may be mps, cuda, etc)
class ScoreCAM(pytorch_grad_cam.base_cam.BaseCAM):
    def __init__(self, model, target_layers, use_cuda=False, reshape_transform=None):
        super(ScoreCAM, self).__init__(
            model,
            target_layers,
            use_cuda,
            reshape_transform=reshape_transform,
            uses_gradients=False,
        )

    def get_cam_weights(self, input_tensor, target_layer, targets, activations, grads):
        with torch.no_grad():
            upsample = torch.nn.UpsamplingBilinear2d(size=input_tensor.shape[-2:])
            activation_tensor = torch.from_numpy(activations)
            if self.cuda:
                activation_tensor = activation_tensor.cuda()

            upsampled = upsample(activation_tensor)

            maxs = upsampled.view(upsampled.size(0), upsampled.size(1), -1).max(dim=-1)[
                0
            ]
            mins = upsampled.view(upsampled.size(0), upsampled.size(1), -1).min(dim=-1)[
                0
            ]

            maxs, mins = maxs[:, :, None, None], mins[:, :, None, None]
            upsampled = (upsampled - mins) / (maxs - mins)

            upsampled = upsampled.to(input_tensor.device)
            input_tensors = input_tensor[:, None, :, :] * upsampled[:, :, None, :, :]

            if hasattr(self, "batch_size"):
                BATCH_SIZE = self.batch_size
            else:
                BATCH_SIZE = 16

            scores = []
            for target, tensor in zip(targets, input_tensors):
                for i in tqdm.tqdm(range(0, tensor.size(0), BATCH_SIZE)):
                    batch = tensor[i : i + BATCH_SIZE, :]
                    outputs = [target(o).cpu().item() for o in self.model(batch)]
                    scores.extend(outputs)
            scores = torch.Tensor(scores)
            scores = scores.view(activations.shape[0], activations.shape[1])
            weights = torch.nn.Softmax(dim=-1)(scores).numpy()
            return weights
>>>>>>> 69e25683
<|MERGE_RESOLUTION|>--- conflicted
+++ resolved
@@ -97,14 +97,11 @@
             - 'softmax_and_logit': apply softmax then logit transform
     Returns:
         values with activation layer applied
-<<<<<<< HEAD
+        Note: if x is None, returns None
 
     Note: casts x to float before applying softmax, since torch's
     softmax implementation doesn't support int or Long type
 
-=======
-        Note: if x is None, returns None
->>>>>>> 69e25683
     """
     if x is None:
         return None
@@ -134,41 +131,6 @@
     return x
 
 
-<<<<<<< HEAD
-def collate_audio_samples_to_tensors(batch):
-    """
-    takes a list of AudioSample objects, returns batched tensors
-
-    use this collate function with DataLoader if you want to use AudioFileDataset (or AudioSplittingDataset)
-    but want the traditional output of PyTorch Dataloaders (returns two tensors:
-        the first is a tensor of the data with dim 0 as batch dimension,
-        the second is a tensor of the labels with dim 0 as batch dimension)
-
-    Args:
-        batch: a list of AudioSample objects
-
-    Returns:
-        (Tensor of stacked AudioSample.data, Tensor of stacked AudioSample.label.values)
-
-    Example usage:
-    ```
-        from opensoundscape import AudioFileDataset, SpectrogramPreprocessor
-
-        preprocessor = SpectrogramPreprocessor(sample_duration=2,height=224,width=224)
-        audio_dataset = AudioFileDataset(label_df,preprocessor)
-
-        train_dataloader = DataLoader(
-            audio_dataset,
-            batch_size=64,
-            shuffle=True,
-            collate_fn = collate_audio_samples_to_tensors
-        )
-    ```
-    """
-    tensors = torch.stack([i.data for i in batch])
-    labels = torch.tensor([i.labels.tolist() for i in batch])
-    return tensors, labels
-=======
 # override pytorch_grad_cam's score cam class because it has a bug
 # with device mismatch of upsampled (cpu) vs input_tensor (may be mps, cuda, etc)
 class ScoreCAM(pytorch_grad_cam.base_cam.BaseCAM):
@@ -218,4 +180,38 @@
             scores = scores.view(activations.shape[0], activations.shape[1])
             weights = torch.nn.Softmax(dim=-1)(scores).numpy()
             return weights
->>>>>>> 69e25683
+
+
+def collate_audio_samples_to_tensors(batch):
+    """
+    takes a list of AudioSample objects, returns batched tensors
+
+    use this collate function with DataLoader if you want to use AudioFileDataset (or AudioSplittingDataset)
+    but want the traditional output of PyTorch Dataloaders (returns two tensors:
+        the first is a tensor of the data with dim 0 as batch dimension,
+        the second is a tensor of the labels with dim 0 as batch dimension)
+
+    Args:
+        batch: a list of AudioSample objects
+
+    Returns:
+        (Tensor of stacked AudioSample.data, Tensor of stacked AudioSample.label.values)
+
+    Example usage:
+    ```
+        from opensoundscape import AudioFileDataset, SpectrogramPreprocessor
+
+        preprocessor = SpectrogramPreprocessor(sample_duration=2,height=224,width=224)
+        audio_dataset = AudioFileDataset(label_df,preprocessor)
+
+        train_dataloader = DataLoader(
+            audio_dataset,
+            batch_size=64,
+            shuffle=True,
+            collate_fn = collate_audio_samples_to_tensors
+        )
+    ```
+    """
+    tensors = torch.stack([i.data for i in batch])
+    labels = torch.tensor([i.labels.tolist() for i in batch])
+    return tensors, labels