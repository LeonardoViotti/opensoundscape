--- conflicted
+++ resolved
@@ -205,13 +205,8 @@
                 )
         if random_trim:
             # uniformly randomly choose clip time from full audio
-<<<<<<< HEAD
-            extra_time = audio.duration() - _sample_duration
-            start_time = random.uniform(0, 1) * extra_time
-=======
             extra_time = audio.duration - _sample_duration
             start_time = np.random.uniform() * extra_time
->>>>>>> d4137946
         else:
             start_time = 0
 
