--- conflicted
+++ resolved
@@ -1,11 +1,8 @@
 """Utilities for preprocessing"""
 import copy
-<<<<<<< HEAD
-=======
 import inspect
 from matplotlib import pyplot as plt
 import matplotlib
->>>>>>> d4137946
 
 
 class PreprocessingError(Exception):
