"""Preprocessor classes: tools for preparing and augmenting audio samples"""
from pathlib import Path
import pandas as pd
import copy

from opensoundscape.preprocess import actions
from opensoundscape.preprocess.actions import (
    Action,
    Overlay,
    AudioClipLoader,
    AudioTrim,
)
from opensoundscape.preprocess.utils import PreprocessingError
from opensoundscape.spectrogram import Spectrogram
from opensoundscape.sample import Sample, AudioSample


class BasePreprocessor:
    """Class for defining an ordered set of Actions and a way to run them

    Custom Preprocessor classes should subclass this class or its children

    Preprocessors have one job: to transform samples from some input (eg
    a file path) to some output (eg an AudioSample with .data as torch.Tensor)
    using a specific procedure defined by the .pipeline attribute.
    The procedure consists of Actions ordered by the Preprocessor's .pipeline.
    Preprocessors have a forward() method which sequentially applies the Actions
    in the pipeline to produce a sample.

    Args:
        action_dict: dictionary of name:Action actions to perform sequentially
        sample_duration: length of audio samples to generate (seconds)
    """

    def __init__(self, sample_duration=None):
        self.pipeline = pd.Series({}, dtype=object)
        self.sample_duration = sample_duration

    def __repr__(self):
        return f"Preprocessor with pipeline:\n{self.pipeline}"

    def insert_action(self, action_index, action, after_key=None, before_key=None):
        """insert an action in specific specific position

        This is an in-place operation

        Inserts a new action before or after a specific key. If after_key and
        before_key are both None, action is appended to the end of the index.

        Args:
            action_index: string key for new action in index
            action: the action object, must be subclass of BaseAction
            after_key: insert the action immediately after this key in index
            before_key: insert the action immediately before this key in index
                Note: only one of (after_key, before_key) can be specified
        """
        if after_key is not None and before_key is not None:
            raise ValueError("Specifying both before_key and after_key is not allowed")

        assert not action_index in self.pipeline, (
            f"action_index must be unique, but {action_index} is already"
            "in the pipeline. Provide a different name for this action."
        )

        if after_key is None and before_key is None:
            # put this action at the end of the index
            self.pipeline = self.pipeline.append(pd.Series({action_index: action}))
        elif before_key is not None:
            self._insert_action_before(before_key, action_index, action)
        elif after_key is not None:
            self._insert_action_after(after_key, action_index, action)

    def remove_action(self, action_index):
        """alias for self.drop(...,inplace=True), removes an action

        This is an in-place operation

        Args:
            action_index: index of action to remove
        """
        self.pipeline.drop(action_index, inplace=True)

    def forward(
        self,
        sample,
        break_on_type=None,
        break_on_key=None,
        bypass_augmentations=False,
        trace=False,
    ):
        """perform actions in self.pipeline on a sample (until a break point)

        Actions with .bypass = True are skipped. Actions with .is_augmentation
        = True can be skipped by passing bypass_augmentations=True.

        Args:
            sample: either:
                - pd.Series with file path as index (.name) and labels
                - OR a file path as pathlib.Path or string
            break_on_type: if not None, the pipeline will be stopped when it
                reaches an Action of this class. The matching action is not
                performed.
            break_on_key: if not None, the pipeline will be stopped when it
                reaches an Action whose index equals this value. The matching
                action is not performed.
            clip_times: can be either
                - None: the file is treated as a single sample
                - dictionary {"start_time":float,"end_time":float}:
                    the start and end time of clip in audio
            bypass_augmentations: if True, actions with .is_augmentatino=True
                are skipped
            trace (boolean - default False): if True, saves the output of each pipeline step in the `sample_info` output argument - should be utilized for analysis/debugging on samples of interest

        Returns:
            sample (instance of AudioSample class)

        """
        if break_on_key is not None:
            assert (
                break_on_key in self.pipeline
            ), f"break_on_key was {break_on_key} but no matching action found in pipeline"

        # handle paths or pd.Series as input for `sample`
        if type(sample) == str or issubclass(type(sample), Path):
            sample = AudioSample(sample)  # initialize with source = file path
        else:
            assert isinstance(sample, AudioSample), (
                "sample must be AudioSample OR file path (str or pathlib.Path), "
                f"was {type(sample)}"
            )

        # add attributes to the sample that might be needed by actions in the pipeline
        sample.preprocessor = self
        sample.target_duration = self.sample_duration
        if trace:
            sample.trace = pd.Series(index=self.pipeline.index)

        # run the pipeline by performing each Action on the AudioSample
        try:
            # perform each action in the pipeline
            for k, action in self.pipeline.items():
                if type(action) == break_on_type or k == break_on_key:
<<<<<<< HEAD
                    if trace:
                        # saved "output" of this step informs user pipeline was stopped
                        sample.trace[k] = f"## Pipeline terminated ## {sample.trace[k]}"
=======
                    if (
                        trace
                    ):  # if tracing, add a note to the trace that the pipeline was terminated
                        sample_info["_trace"][
                            k
                        ] = f"## Pipeline terminated ## {sample_info['_trace'][k]}"
>>>>>>> 157ace61
                    break
                if action.bypass:
                    continue
                if action.is_augmentation and bypass_augmentations:
<<<<<<< HEAD
                    if trace:
                        sample.trace[k] = f"## Bypassed ## {sample.trace[k]}"
                    continue

                # perform the action (modifies the AudioSample in-place)
                action.go(sample)

                if trace:  # user requested record of preprocessing steps
                    # save the current state of the sample's data
                    # (trace is a Series with index matching self.pipeline)
                    try:
                        sample.trace[k] = copy.deepcopy(sample.data)
                    # this will fail on Spectrogram and Audio class, which are immutable, implemented by
                    # raising an AttributeError if .__setattr__ is called. Since deepcopy calls setattr,
                    # we can't deepcopy those. As a temporary fix, we can add the original object because
                    # it is immutable. However, we should re-factor immmutable classes to avoid this issue
                    # (see Issue #671)
                    except AttributeError:
                        sample.trace[k] = sample.data

=======
                    if (
                        trace
                    ):  # if tracing, add a note to the trace that the augmentation was bypassed
                        sample_info["_trace"][
                            k
                        ] = f"## Bypassed ## {sample_info['_trace'][k]}"
                    continue
                extra_args = {key: sample_info[key] for key in action.extra_args}
                if action.returns_labels:
                    x, labels = action.go(x, **extra_args)
                    sample_info["_labels"] = labels
                else:
                    x = action.go(x, **extra_args)
                if trace:  # if tracing, add the output of the action to the trace
                    sample_info["_trace"][k] = x
>>>>>>> 157ace61
        except Exception as exc:
            # treat any exceptions raised during forward as PreprocessingErrors
            raise PreprocessingError(
                f"failed to preprocess sample from path: {sample.source}"
            ) from exc

        # remove temporary attributes from sample
        del sample.preprocessor, sample.target_duration
        return sample

    def _insert_action_before(self, idx, name, value):
        """insert an item before a spcific index in a series"""
        i = list(self.pipeline.index).index(idx)
        part1 = self.pipeline[0:i]
        part2 = self.pipeline[i:]
        self.pipeline = part1.append(pd.Series([value], index=[name])).append(part2)

    def _insert_action_after(self, idx, name, value):
        """insert an item after a spcific index in a series"""
        i = list(self.pipeline.index).index(idx)
        part1 = self.pipeline[0 : i + 1]
        part2 = self.pipeline[i + 1 :]
        self.pipeline = part1.append(pd.Series([value], index=[name])).append(part2)


class SpectrogramPreprocessor(BasePreprocessor):
    """Child of BasePreprocessor that creates specrogram Tensors w/augmentation

    loads audio, creates spectrogram, performs augmentations, creates tensor

    by default, does not resample audio, but bandpasses to 0-11.025 kHz
    (to ensure all outputs have same scale in y-axis)
    can change with .pipeline.bandpass.set(min_f=,max_f=)

    during prediction, will load clips from long audio files rather than entire
    audio files.

    Args:
        sample_duration:
            length in seconds of audio samples generated
            If not None, longer clips trimmed to this length. By default,
            shorter clips will be extended (modify random_trim_audio and
            trim_audio to change behavior).
        overlay_df: if not None, will include an overlay action drawing
            samples from this df
        out_shape:
            output shape of tensor h,w,channels [default: (224,224,3)]
    """

    def __init__(self, sample_duration, overlay_df=None, out_shape=(224, 224, 3)):

        super(SpectrogramPreprocessor, self).__init__(sample_duration=sample_duration)

        # define a default set of Actions
        self.pipeline = pd.Series(
            {
                "load_audio": AudioClipLoader(),
                # if we are augmenting and get a long file, take a random trim from it
                "random_trim_audio": AudioTrim(is_augmentation=True, random_trim=True),
                # otherwise, we expect to get the correct duration. no random trim
                "trim_audio": AudioTrim(),  # trim or extend (w/silence) clips to correct length
                "to_spec": Action(Spectrogram.from_audio),
                "bandpass": Action(
                    Spectrogram.bandpass, min_f=0, max_f=11025, out_of_bounds_ok=False
                ),
                "to_img": Action(
                    Spectrogram.to_image,
                    shape=out_shape[0:2],
                    channels=out_shape[2],
                    return_type="torch",
                ),
                "overlay": Overlay(
                    is_augmentation=True, overlay_df=overlay_df, update_labels=False
                )
                if overlay_df is not None
                else None,
                "time_mask": Action(actions.time_mask, is_augmentation=True),
                "frequency_mask": Action(actions.frequency_mask, is_augmentation=True),
                "add_noise": Action(
                    actions.tensor_add_noise, is_augmentation=True, std=0.005
                ),
                "rescale": Action(actions.scale_tensor),
                "random_affine": Action(
                    actions.torch_random_affine, is_augmentation=True
                ),
            }
        )

        # remove overlay if overlay_df was not specified
        if overlay_df is None:
            self.pipeline.drop("overlay", inplace=True)<|MERGE_RESOLUTION|>--- conflicted
+++ resolved
@@ -140,23 +140,13 @@
             # perform each action in the pipeline
             for k, action in self.pipeline.items():
                 if type(action) == break_on_type or k == break_on_key:
-<<<<<<< HEAD
                     if trace:
                         # saved "output" of this step informs user pipeline was stopped
                         sample.trace[k] = f"## Pipeline terminated ## {sample.trace[k]}"
-=======
-                    if (
-                        trace
-                    ):  # if tracing, add a note to the trace that the pipeline was terminated
-                        sample_info["_trace"][
-                            k
-                        ] = f"## Pipeline terminated ## {sample_info['_trace'][k]}"
->>>>>>> 157ace61
                     break
                 if action.bypass:
                     continue
                 if action.is_augmentation and bypass_augmentations:
-<<<<<<< HEAD
                     if trace:
                         sample.trace[k] = f"## Bypassed ## {sample.trace[k]}"
                     continue
@@ -177,23 +167,6 @@
                     except AttributeError:
                         sample.trace[k] = sample.data
 
-=======
-                    if (
-                        trace
-                    ):  # if tracing, add a note to the trace that the augmentation was bypassed
-                        sample_info["_trace"][
-                            k
-                        ] = f"## Bypassed ## {sample_info['_trace'][k]}"
-                    continue
-                extra_args = {key: sample_info[key] for key in action.extra_args}
-                if action.returns_labels:
-                    x, labels = action.go(x, **extra_args)
-                    sample_info["_labels"] = labels
-                else:
-                    x = action.go(x, **extra_args)
-                if trace:  # if tracing, add the output of the action to the trace
-                    sample_info["_trace"][k] = x
->>>>>>> 157ace61
         except Exception as exc:
             # treat any exceptions raised during forward as PreprocessingErrors
             raise PreprocessingError(
