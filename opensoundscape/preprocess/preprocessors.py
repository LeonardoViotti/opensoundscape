--- conflicted
+++ resolved
@@ -181,13 +181,9 @@
                     sample_info["_labels"] = labels
                 else:
                     x = action.go(x, **extra_args)
-<<<<<<< HEAD
                 if trace:
                     sample_info["_trace"][k] = x
-        except:
-=======
         except Exception as exc:
->>>>>>> d4137946
             # treat any exceptions raised during forward as PreprocessingErrors
             raise PreprocessingError(
                 f"failed to preprocess sample from path: {label_df_row.name}"
