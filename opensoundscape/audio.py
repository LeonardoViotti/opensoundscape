#!/usr/bin/env python3
""" audio.py: Utilities for loading and modifying Audio objects


**Note: Out-of-place operations**

Functions that modify Audio (and Spectrogram) objects are "out of place",
meaning that they return a new Audio object instead of modifying the
original object. This means that running a line
```
audio_object.resample(22050) # WRONG!
```
will **not** change the sample rate of `audio_object`!
If your goal was to overwrite `audio_object` with the new,
resampled audio, you would instead write
```
audio_object = audio_object.resample(22050)
```

"""

import librosa
import soundfile
import numpy as np
import warnings
from opensoundscape.helpers import generate_clip_times_df, _load_metadata
from opensoundscape.audiomoth import parse_audiomoth_metadata
from datetime import timedelta, datetime


class OpsoLoadAudioInputError(Exception):
    """Custom exception indicating we can't load input"""

    pass


class AudioOutOfBoundsError(Exception):
    """Custom exception indicating the user tried to load audio
    outside of the time period that exists in the audio object"""

    pass


class Audio:
    """Container for audio samples

    Initialization requires sample array. To load audio file, use
    `Audio.from_file()`

    Initializing an `Audio` object directly requires the specification of the
    sample rate. Use `Audio.from_file` or `Audio.from_bytesio` with
    `sample_rate=None` to use a native sampling rate.

    Args:
        samples (np.array):     The audio samples
        sample_rate (integer):  The sampling rate for the audio samples
        resample_type (str):    The resampling method to use [default: "kaiser_fast"]

    Returns:
        An initialized `Audio` object
    """

    __slots__ = ("samples", "sample_rate", "resample_type", "metadata")

    def __init__(
        self, samples, sample_rate, resample_type="kaiser_fast", metadata=None
    ):
        self.samples = samples
        self.sample_rate = sample_rate
        self.resample_type = resample_type
        self.metadata = metadata

        samples_error = None
        if not isinstance(self.samples, np.ndarray):
            samples_error = (
                "Initializing an Audio object requires samples to be a numpy array"
            )

        try:
            self.sample_rate = int(self.sample_rate)
        except ValueError:
            sample_rate_error = (
                "Initializing an Audio object requires the audio samples' sampling rate"
            )
            if samples_error:
                raise ValueError(
                    f"Audio initialization failed with:\n{samples_error}\n{sample_rate_error}"
                )
            raise ValueError(f"Audio initialization failed with:\n{sample_rate_error}")

        if samples_error:
            raise ValueError(f"Audio initialization failed with:\n{samples_error}")

    @classmethod
    def from_file(
        cls,
        path,
        sample_rate=None,
        resample_type="kaiser_fast",
        metadata=True,
        offset=None,
        duration=None,
        start_timestamp=None,
        out_of_bounds_mode="warn",
    ):
        """Load audio from files

        Deal with the various possible input types to load an audio file
        Also attempts to load metadata using tinytag.

        Audio objects only support mono (one-channel) at this time. Files
        with multiple channels are mixed down to a single channel.

        Optionally, load only a piece of a file using `offset` and `duration`.
        This will efficiently read sections of a .wav file regardless of where
        the desired clip is in the audio. For mp3 files, access time grows
        linearly with time since the beginning of the file.

        This function relies on librosa.load(), which supports wav natively but
        requires ffmpeg for mp3 support.

        Args:
            path (str, Path): path to an audio file
            sample_rate (int, None): resample audio with value and resample_type,
                if None use source sample_rate (default: None)
            resample_type: method used to resample_type (default: kaiser_fast)
            metadata (bool): if True, attempts to load metadata from the audio
                file. If an exception occurs, self.metadata will be `None`.
                Otherwise self.metadata is a dictionary.
                Note: will also attempt to parse AudioMoth metadata from the
                `comment` field, if the `artist` field includes `AudioMoth`.
                The parsing function for AudioMoth is likely to break when new
                firmware versions change the `comment` metadata field.
            offset: load audio starting at this time (seconds) after the
                start of the file. Defaults to 0 seconds.
                - cannot specify both `offset` and `start_timestamp`
            duration: load audio of this duration (seconds) starting at
                `offset`. If None, loads all the way to the end of the file.
            start_timestamp: load audio starting at this localized datetime.datetime timestamp
                - cannot specify both `offset` and `start_timestamp`
                - will only work if loading metadata results in localized datetime
                    object for 'recording_start_time' key
                - will raise AudioOutOfBoundsError if requested time period
                is not full contained within the audio file
                Example of creating localized timestamp:
                ```
                import pytz; from datetime import datetime;
                local_timestamp = datetime(2020,12,25,23,59,59)
                local_timezone = pytz.timezone('US/Eastern')
                timestamp = local_timezone.localize(local_timestamp)
                ```
            out_of_bounds_mode:
                - 'warn': generate a warning [default]
                - 'raise': raise an AudioOutOfBoundsError
                - 'ignore': return any available audio with no warning/error

        Returns:
            Audio object with attributes: samples, sample_rate, resample_type,
            metadata (dict or None)

        Note: default sample_rate=None means use file's sample rate, does not
        resample

        """
        assert out_of_bounds_mode in ["raise", "warn", "ignore"]

        path = str(path)  # Pathlib path can have dependency issues - use string

        ## Load Metadata ##
        if metadata:
            try:
                metadata = _load_metadata(path)
                # if this is an AudioMoth file, try to parse out additional
                # metadata from the comment field
                if "artist" in metadata and "AudioMoth" in metadata["artist"]:
                    try:
                        metadata = parse_audiomoth_metadata(metadata)
                    except Exception as e:
                        warnings.warn(
                            "This seems to be an AudioMoth file, "
                            f"but parse_audiomoth_metadata() raised: {e}"
                        )

                ## Update metadata ##
                metadata["channels"] = 1  # we sum to mono when we load with librosa

            except Exception as e:
                warnings.warn(f"Failed to load metadata: {e}. Metadata will be None")
                metadata = None
        else:
            metadata = None

        ## Determine start time / offset ##
        if start_timestamp is not None:
            # user should have provied a localized timestamp as the start_timestamp
            assert (
                offset is None
            ), "You must not specify both `start_timestamp` and `offset`"
            assert (
                type(start_timestamp) == datetime and start_timestamp.tzinfo is not None
            ), "start_timestamp must be a localized datetime object"
            assert (
                metadata is not None
                and "recording_start_time" in metadata
                and type(metadata["recording_start_time"]) == datetime
            ), (
                "metadata did not contain start time timestamp in key `recording_start_time`. "
                "This key is automatically created when parsing AudioMoth metadata."
            )
            audio_start = metadata["recording_start_time"]
            offset = (start_timestamp - audio_start).total_seconds()
            if offset < 0:
                error_msg = "requested time period begins before start of recording"
                if out_of_bounds_mode == "raise":
                    raise AudioOutOfBoundsError(error_msg)
                elif out_of_bounds_mode == "warn":
                    warnings.warn(error_msg)
                # else: pass

        elif offset is None:  # default offset is 0
            offset = 0

        ## Load samples ##
        warnings.filterwarnings("ignore")
        samples, sr = librosa.load(
            path,
            sr=sample_rate,
            res_type=resample_type,
            mono=True,
            offset=offset,
            duration=duration,
        )
        warnings.resetwarnings()

        # out of bounds warning/exception user if no samples or too short
        if len(samples) == 0:
            error_msg = "audio object has zero samples"
            if out_of_bounds_mode == "raise":
                raise AudioOutOfBoundsError(error_msg)
            elif out_of_bounds_mode == "warn":
                warnings.warn(error_msg)
        elif duration is not None and len(samples) < duration * sr:
            if offset < 0:
                error_msg = "requested time period begins before start of recording"
            else:
                error_msg = (
                    f"Audio object is shorter than requested duration: "
                    f"{len(samples)/sr} sec instead of {duration} sec"
                )
            if out_of_bounds_mode == "raise":
                raise AudioOutOfBoundsError(error_msg)
            elif out_of_bounds_mode == "warn":
                warnings.warn(error_msg)

        ## Update metadata ##
        if metadata is not None:
            # update the duration because we may have only loaded
            # a piece of the entire audio file.
            metadata["duration"] = len(samples) / sr

            # update the sample rate in metadata
            metadata["samplerate"] = sr

            # if we loaded part we don't know the file size anymore
            if offset != 0 or duration is not None:
                metadata["filesize"] = np.nan

            # if the offset > 0, we need to update the timestamp
            if "recording_start_time" in metadata and offset > 0:
                metadata["recording_start_time"] += timedelta(seconds=offset)

        return cls(samples, sr, resample_type=resample_type, metadata=metadata)

    @classmethod
    def from_bytesio(cls, bytesio, sample_rate=None, resample_type="kaiser_fast"):
        """Read from bytesio object

        Read an Audio object from a BytesIO object. This is primarily used for
        passing Audio over HTTP.

        Args:
            bytesio: Contents of WAV file as BytesIO
            sample_rate: The final sampling rate of Audio object [default: None]
            resample_type: The librosa method to do resampling [default: "kaiser_fast"]

        Returns:
            An initialized Audio object
        """
        samples, sr = soundfile.read(bytesio)
        if sample_rate:
            samples = librosa.resample(samples, sr, sample_rate, res_type=resample_type)
            sr = sample_rate

        return cls(samples, sr, resample_type=resample_type)

    def __repr__(self):
        return f"<Audio(samples={self.samples.shape}, sample_rate={self.sample_rate})>"

    def resample(self, sample_rate, resample_type=None):
        """Resample Audio object

        Args:
            sample_rate (scalar):   the new sample rate
            resample_type (str):    resampling algorithm to use [default: None
                                    (uses self.resample_type of instance)]

        Returns:
            a new Audio object of the desired sample rate
        """
        if resample_type is None:
            resample_type = self.resample_type

        samples_resampled = librosa.resample(
            self.samples,
            orig_sr=self.sample_rate,
            target_sr=sample_rate,
            res_type=resample_type,
        )

        return Audio(samples_resampled, sample_rate, resample_type=resample_type)

    def trim(self, start_time, end_time):
        """Trim Audio object in time

        If start_time is less than zero, output starts from time 0
        If end_time is beyond the end of the sample, trims to end of sample

        Args:
            start_time: time in seconds for start of extracted clip
            end_time: time in seconds for end of extracted clip
        Returns:
            a new Audio object containing samples from start_time to end_time

        Warning: metadata is lost during this operation
        """
        start_sample = max(0, self.time_to_sample(start_time))
        end_sample = self.time_to_sample(end_time)
        samples_trimmed = self.samples[start_sample:end_sample]
        return Audio(
            samples_trimmed, self.sample_rate, resample_type=self.resample_type
        )

    def loop(self, length=None, n=None):
        """Extend audio file by looping it

        Args:
            length:
                the final length in seconds of the looped file
                (cannot be used with n)[default: None]
            n:
                the number of occurences of the original audio sample
                (cannot be used with length) [default: None]
                For example, n=1 returns the original sample, and
                n=2 returns two concatenated copies of the original sample

        Returns:
            a new Audio object of the desired length or repetitions
        """
        if (length is None) + (n is None) != 1:
            raise ValueError("Please enter a value for 'length' OR " "'n', not both")

        if length is not None:
            # loop the audio until it reaches a duration of `length` seconds
            total_samples_needed = round(length * self.sample_rate)
            samples_extended = np.resize(self.samples, total_samples_needed)

        else:  # loop the audio n times
            samples_extended = np.tile(self.samples, n)
        return Audio(
            samples_extended, self.sample_rate, resample_type=self.resample_type
        )

    def extend(self, length):
        """Extend audio file by adding silence to the end

        Args:
            length: the final duration in seconds of the extended audio object

        Returns:
            a new Audio object of the desired duration
        """

        total_samples_needed = round(length * self.sample_rate)
        samples_extended = np.pad(
            self.samples, pad_width=(0, total_samples_needed - len(self.samples))
        )
        return Audio(
            samples_extended, self.sample_rate, resample_type=self.resample_type
        )

    def time_to_sample(self, time):
        """Given a time, convert it to the corresponding sample

        Args:
            time: The time to multiply with the sample_rate

        Returns:
            sample: The rounded sample
        """
        return int(time * self.sample_rate)

    def bandpass(self, low_f, high_f, order):
        """Bandpass audio signal with a butterworth filter

        Uses a phase-preserving algorithm (scipy.signal's butter and solfiltfilt)

        Args:
            low_f: low frequency cutoff (-3 dB)  in Hz of bandpass filter
            high_f: high frequency cutoff (-3 dB)  in Hz of bandpass filter
            order: butterworth filter order (integer) ~= steepness of cutoff

        """
        from opensoundscape.audio_tools import bandpass_filter

        if low_f <= 0:
            raise ValueError("low_f must be greater than zero")

        if high_f >= self.sample_rate / 2:
            raise ValueError("high_f must be less than sample_rate/2")

        filtered_samples = bandpass_filter(
            self.samples, low_f, high_f, self.sample_rate, order=order
        )
        return Audio(
            filtered_samples, self.sample_rate, resample_type=self.resample_type
        )

    def spectrum(self):
        """Create frequency spectrum from an Audio object using fft

        Args:
            self

        Returns:
            fft, frequencies
        """
        from scipy.fftpack import fft
        from scipy.fft import fftfreq

        # Compute the fft (fast fourier transform) of the selected clip
        N = len(self.samples)
        T = 1 / self.sample_rate
        fft = fft(self.samples)
        freq = fftfreq(N, d=T)  # the frequencies corresponding to fft bins

        # remove negative frequencies and scale magnitude by 2.0/N:
        fft = 2.0 / N * fft[0 : int(N / 2)]
        frequencies = freq[0 : int(N / 2)]
        fft = np.abs(fft)

        return fft, frequencies

    def save(self, path, write_metadata=True, subtype=None, suppress_warnings=False):
        """Save Audio to file

        supports all file formats supported by underlying package soundfile,
        including WAV, MP3, and others

        NOTE: saving metadata is only supported for WAV and AIFF formats

        Supports writing the following metadata fields:
        ["title","copyright","software","artist","comment","date",
        "album","license","tracknumber","genre"]

        Args:
            path: destination for output
            write_metadata: if True, uses soundfile.SoundFile to
                add metadata to the file after writing it. If False,
                written file will not contain metadata.
            subtype: soundfile audio format choice, see soundfile.write
                or list options with soundfile.available_subtypes()
            suppress_warnings: if True, will not warn user when unable to
                save metadata [default: False]
        """
        from pathlib import Path
<<<<<<< HEAD

        fmt = Path(path).suffix.upper()
=======
>>>>>>> 81dd85da

        fmt = Path(path).suffix.upper()

        try:
            soundfile.write(path, self.samples, self.sample_rate)
        except ValueError:
            raise NotImplementedError(
                "Failed to save file with soundfinder. "
                "This may be because the underlying package `libsndfile` must be "
                "version >=1.1.0 to write mp3 files. \n"
                "Note that as of Dec 2022, libsndfile 1.1.0 is not available on Ubuntu."
            )

        if write_metadata and self.metadata is not None:
            if not fmt in [".WAV", ".AIFF"] and not suppress_warnings:
                warnings.warn(
                    "Saving metadata is only supported for WAV and AIFF formats"
                )
            else:
                with soundfile.SoundFile(path, "r+") as s:
                    # must use r+ mode to update the file without overwriting everything
                    for field in [
                        "title",
                        "copyright",
                        "software",
                        "artist",
                        "comment",
                        "date",
                        "album",
                        "license",
                        "tracknumber",
                        "genre",
                    ]:
                        if field in self.metadata and self.metadata[field] is not None:
                            s.__setattr__(field, self.metadata[field])

    def duration(self):
        """Return duration of Audio

        Returns:
            duration (float): The duration of the Audio
        """

        return len(self.samples) / self.sample_rate

    def split(self, clip_duration, clip_overlap=0, final_clip=None):
        """Split Audio into even-lengthed clips

        The Audio object is split into clips of a specified duration and overlap

        Args:
            clip_duration (float):  The duration in seconds of the clips
            clip_overlap (float):   The overlap of the clips in seconds [default: 0]
            final_clip (str):       Behavior if final_clip is less than clip_duration
                seconds long. By default, discards remaining audio if less than
                clip_duration seconds long [default: None].
                Options:
                    - None:         Discard the remainder (do not make a clip)
                    - "extend":     Extend the final clip with silence to reach clip_duration length
                    - "remainder":  Use only remainder of Audio (final clip will be shorter than clip_duration)
                    - "full":       Increase overlap with previous clip to yield a clip with clip_duration length
        Returns:
            - audio_clips: list of audio objects
            - dataframe w/columns for start_time and end_time of each clip
        """
        if not final_clip in ["remainder", "full", "extend", None]:
            raise ValueError(
                f"final_clip must be 'remainder', 'full', 'extend',"
                f"or None. Got {final_clip}."
            )

        duration = self.duration()
        clip_df = generate_clip_times_df(
            full_duration=duration,
            clip_duration=clip_duration,
            clip_overlap=clip_overlap,
            final_clip=final_clip,
        )

        clips = [None] * len(clip_df)
        for idx, (start, end) in enumerate(
            zip(clip_df["start_time"], clip_df["end_time"])
        ):

            # Trim the clip to desired range
            audio_clip = self.trim(start, end)

            # Extend the final clip if necessary
            if end > duration and final_clip == "extend":
                audio_clip = audio_clip.extend(clip_duration)

            # Add clip to list of clips
            clips[idx] = audio_clip

        if len(clips) == 0:
            warnings.warn(
                f"Given Audio object with duration of `{duration}` "
                f"seconds and `clip_duration={clip_duration}` but "
                f" `final_clip={final_clip}` produces no clips. "
                f"Returning empty list."
            )

        return clips, clip_df

    def split_and_save(
        self,
        destination,
        prefix,
        clip_duration,
        clip_overlap=0,
        final_clip=None,
        dry_run=False,
    ):
        """Split audio into clips and save them to a folder

        Args:
            destination:        A folder to write clips to
            prefix:             A name to prepend to the written clips
            clip_duration:      The duration of each clip in seconds
            clip_overlap:       The overlap of each clip in seconds [default: 0]
            final_clip (str):   Behavior if final_clip is less than clip_duration seconds long. [default: None]
                By default, ignores final clip entirely.
                Possible options (any other input will ignore the final clip entirely),
                    - "remainder":  Include the remainder of the Audio (clip will not have clip_duration length)
                    - "full":       Increase the overlap to yield a clip with clip_duration length
                    - "extend":     Similar to remainder but extend (repeat) the clip to reach clip_duration length
                    - None:         Discard the remainder
            dry_run (bool):      If True, skip writing audio and just return clip DataFrame [default: False]

        Returns:
            pandas.DataFrame containing paths and start and end times for each clip
        """

        clips, df = self.split(
            clip_duration=clip_duration,
            clip_overlap=clip_overlap,
            final_clip=final_clip,
        )
        clip_names = []
        for i, clip in enumerate(clips):
            start_t = df.at[i, "start_time"]
            end_t = df.at[i, "end_time"]
            clip_name = f"{destination}/{prefix}_{start_t}s_{end_t}s.wav"
            clip_names.append(clip_name)
            if not dry_run:
                clip.save(clip_name)

        df.index = clip_names
        df.index.name = "file"
        return df


def load_channels_as_audio(
    path, sample_rate=None, resample_type="kaiser_fast", offset=0, duration=None
):
    """Load each channel of an audio file to a separate Audio object

    Provides a way to access individual channels, since Audio.from_file
    mixes down to mono by default

    args:
        see Audio.from_file()

    returns:
        list of Audio objects (one per channel)
    """
    path = str(path)  # Pathlib path can have dependency issues - use string

    ## Load samples ##
    warnings.filterwarnings("ignore")
    samples, sr = librosa.load(
        path,
        sr=sample_rate,
        res_type=resample_type,
        mono=False,
        offset=offset,
        duration=duration,
    )
    warnings.resetwarnings()
    audio_objects = [
        Audio(samples=samples_channel, sample_rate=sr, resample_type=resample_type)
        for samples_channel in samples
    ]

    return audio_objects<|MERGE_RESOLUTION|>--- conflicted
+++ resolved
@@ -473,11 +473,6 @@
                 save metadata [default: False]
         """
         from pathlib import Path
-<<<<<<< HEAD
-
-        fmt = Path(path).suffix.upper()
-=======
->>>>>>> 81dd85da
 
         fmt = Path(path).suffix.upper()
 
