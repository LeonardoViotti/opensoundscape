--- conflicted
+++ resolved
@@ -170,12 +170,8 @@
         path,
         sample_rate=None,
         resample_type="kaiser_fast",
-<<<<<<< HEAD
         dtype=np.float32,
-        metadata=True,
-=======
         load_metadata=True,
->>>>>>> 035decb5
         offset=None,
         duration=None,
         start_timestamp=None,
@@ -203,12 +199,8 @@
             sample_rate (int, None): resample audio with value and resample_type,
                 if None use source sample_rate (default: None)
             resample_type: method used to resample_type (default: kaiser_fast)
-<<<<<<< HEAD
             dtype: data type of samples returned [Default: np.float32]
-            metadata (bool): if True, attempts to load metadata from the audio
-=======
             load_metadata (bool): if True, attempts to load metadata from the audio
->>>>>>> 035decb5
                 file. If an exception occurs, self.metadata will be `None`.
                 Otherwise self.metadata is a dictionary.
                 Note: will also attempt to parse AudioMoth metadata from the
@@ -674,39 +666,14 @@
                 "Note that as of Dec 2022, libsndfile 1.1.0 is not available on Ubuntu."
             ) from exc
 
-<<<<<<< HEAD
-        if write_metadata and self.metadata is not None:
+        if metadata_format is not None and self.metadata is not None:
             if fmt not in [".WAV", ".AIFF"]:
                 if not suppress_warnings:
                     warnings.warn(
                         "Saving metadata is only supported for WAV and AIFF formats"
                     )
             else:  # we can write metadata for WAV and AIFF
-                with soundfile.SoundFile(path, "r+") as s:
-                    # must use r+ mode to update the file without overwriting everything
-                    for field in [
-                        "title",
-                        "copyright",
-                        "software",
-                        "artist",
-                        "comment",
-                        "date",
-                        "album",
-                        "license",
-                        "tracknumber",
-                        "genre",
-                    ]:
-                        if field in self.metadata and self.metadata[field] is not None:
-                            s.__setattr__(field, self.metadata[field])
-=======
-        if metadata_format is not None and self.metadata is not None:
-            if fmt not in [".WAV", ".AIFF"] and not suppress_warnings:
-                warnings.warn(
-                    "Saving metadata is only supported for WAV and AIFF formats"
-                )
-            else:
                 _write_metadata(self.metadata, metadata_format, path)
->>>>>>> 035decb5
 
     def split(self, clip_duration, clip_overlap=0, final_clip=None):
         """Split Audio into even-lengthed clips
