"""classes for pytorch machine learning models in opensoundscape

For tutorials, see notebooks on opensoundscape.org
"""

import os
import numpy as np
import pandas as pd
from pathlib import Path
import warnings
import wandb

import torch
import torch.optim as optim
import torch.nn.functional as F
from torch.utils.data import DataLoader


from opensoundscape.torch.architectures import cnn_architectures
from opensoundscape.torch.models.utils import (
    BaseModule,
    apply_activation_layer,
    tensor_binary_predictions,
)
from opensoundscape.preprocess.preprocessors import SpectrogramPreprocessor
from opensoundscape.torch.loss import (
    BCEWithLogitsLoss_hot,
    CrossEntropyLoss_hot,
    ResampleLoss,
)
from opensoundscape.torch.safe_dataset import SafeDataset
from opensoundscape.torch.datasets import AudioFileDataset, AudioSplittingDataset
import opensoundscape


class CNN(BaseModule):
    """
    Generic CNN Model with .train(), .predict(), and .save()

    flexible architecture, optimizer, loss function, parameters

    for tutorials and examples see opensoundscape.org

    Args:
        architecture:
            *EITHER* a pytorch model object (subclass of torch.nn.Module),
            for example one generated with the `cnn_architectures` module
            *OR* a string matching one of the architectures listed by
            cnn_architectures.list_architectures(), eg 'resnet18'.
            - If a string is provided, uses default parameters
                (including use_pretrained=True)
                Note: For resnet architectures, if num_channels != 3,
                averages the conv1 weights across all channels.
        classes:
            list of class names. Must match with training dataset classes if training.
        single_target:
            - True: model expects exactly one positive class per sample
            - False: samples can have any number of positive classes
            [default: False]

    """

    def __init__(
        self,
        architecture,
        classes,
        sample_duration,
        single_target=False,
        preprocessor_class=SpectrogramPreprocessor,
        sample_shape=[224, 224, 3],
    ):

        super(CNN, self).__init__()

        self.name = "CNN"

        # model characteristics
        self.current_epoch = 0
        self.classes = classes
        self.single_target = single_target  # if True: predict only class w max score
        self.opensoundscape_version = opensoundscape.__version__

        ### architecture ###
        # can be a pytorch CNN such as Resnet18 or a custom object
        # must have .forward(), .train(), .eval(), .to(), .state_dict()
        # for convenience, also allows user to provide string matching
        # a key from cnn_architectures.ARCH_DICT
        num_channels = sample_shape[2]
        if type(architecture) == str:
            assert architecture in cnn_architectures.list_architectures(), (
                f"architecture must be a pytorch model object or string matching "
                f"one of cnn_architectures.list_architectures() options. Got {architecture}"
            )
            architecture = cnn_architectures.ARCH_DICT[architecture](
                len(classes), num_channels=num_channels
            )
        else:
            assert issubclass(
                type(architecture), torch.nn.Module
            ), "architecture must be a string or an instance of a subclass of torch.nn.Module"
            if num_channels != 3:
                warnings.warn(
                    f"Make sure your architecture expects the number of channels in your input sampels ({num_channels}). "
                    "Pytorch architectures expect 3 channels by default."
                )
        self.network = architecture

        ### network device ###
        # automatically gpu (default is 'cuda:0') if available
        # can override after init, eg model.device='cuda:1'
        # network and samples are moved to gpu during training/inference
        # devices could be 'cuda:0', torch.device('cuda'), torch.device('cpu')
        if torch.cuda.is_available():
            self.device = torch.device("cuda")
        else:
            self.device = torch.device("cpu")

        ### sample loading/preprocessing ###
        self.preprocessor = preprocessor_class(
            sample_duration=sample_duration, out_shape=sample_shape
        )

        ### loss function ###
        if self.single_target:  # use cross entropy loss by default
            self.loss_cls = CrossEntropyLoss_hot
        else:  # for multi-target, use binary cross entropy
            self.loss_cls = BCEWithLogitsLoss_hot

        ### training parameters ###
        # optimizer
        self.opt_net = None  # don't set directly. initialized during training
        self.optimizer_cls = optim.SGD  # or torch.optim.Adam, etc

        # instead of putting "params" key here, we only add it during
        # _init_optimizer, just before initializing the optimizers
        # this avoids an issue when re-loading a model of
        # having the wrong .parameters() list
        self.optimizer_params = {
            # "params": self.network.parameters(),
            "lr": 0.01,
            "momentum": 0.9,
            "weight_decay": 0.0005,
        }

        # lr_scheduler
        self.lr_update_interval = 10  # update learning rates every # epochs
        self.lr_cooling_factor = 0.7  # multiply learning rates by # on each update

        ### metrics ###
        self.prediction_threshold = 0.5
        # override self.eval() to change what metrics are
        # computed and displayed during training/validation

        ### Logging ###
        self.log_file = None  # specify a path to save output to a text file
        self.logging_level = 1  # 0 for nothing, 1,2,3 for increasing logged info
        self.verbose = 1  # 0 for nothing, 1,2,3 for increasing printed output

        # dictionaries to store accuracy metrics & loss for each epoch
        self.train_metrics = {}
        self.valid_metrics = {}
        self.loss_hist = {}  # could add TensorBoard tracking

    def _log(self, input, level=1):
        txt = str(input)
        if self.logging_level >= level and self.log_file is not None:
            with open(self.log_file, "a") as logfile:
                logfile.write(txt + "\n")
        if self.verbose >= level:
            print(txt)

    def _init_optimizer(self):
        """initialize an instance of self.optimizer

        This function is called during .train() so that the user
        has a chance to swap/modify the optimizer before training.

        To modify the optimizer, change the value of
        self.optimizer_cls and/or self.optimizer_params
        prior to calling .train().
        """
        param_dict = self.optimizer_params
        param_dict["params"] = self.network.parameters()
        return self.optimizer_cls([param_dict])

    def _init_loss_fn(self):
        """initialize an instance of self.loss_cls

        This function is called during .train() so that the user
        has a chance to change the loss function before training.
        """
        self.loss_fn = self.loss_cls()

    def _init_dataloader(
        self, safe_dataset, batch_size=64, num_workers=1, shuffle=False
    ):
        """initialize dataloader for training

        Override this function to use a different DataLoader or sampler
        """
        return DataLoader(
            safe_dataset,
            batch_size=batch_size,
            shuffle=shuffle,
            num_workers=num_workers,
            pin_memory=True,
        )

    def _set_train(self, train_df, batch_size, num_workers):
        """Prepare network for training on train_df

        Args:
            batch_size: number of training files to load/process before
                        re-calculating the loss function and backpropagation
            num_workers: parallelization (number of cores or cpus)

        Effects:
            Sets up the optimization, loss function, and network
        """

        ###########################
        # Move network to device  #
        ###########################
        self.network.to(self.device)

        ######################
        # Dataloader setup #
        ######################
        train_dataset = AudioFileDataset(train_df, self.preprocessor)
        train_dataset.bypass_augmentations = False

        # SafeDataset loads a new sample if loading a sample throws an error
        # indices of bad samples are appended to ._unsafe_indices
        train_safe_dataset = SafeDataset(train_dataset, unsafe_behavior="substitute")

        # train_loader samples batches of images + labels from training set
        self.train_loader = self._init_dataloader(
            train_safe_dataset,
            batch_size=batch_size,
            num_workers=num_workers,
            shuffle=True,
        )

        ###########################
        # Setup loss function     #
        ###########################
        self._init_loss_fn()

        ######################
        # Optimization setup #
        ######################

        # Setup optimizer parameters for each network component
        # Note: we re-create bc the user may have changed self.optimizer_cls
        # If optimizer already exists, keep the same state dict
        # (for instance, user may be resuming training w/saved state dict)
        if self.opt_net is not None:
            optim_state_dict = self.opt_net.state_dict()
            self.opt_net = self._init_optimizer()
            self.opt_net.load_state_dict(optim_state_dict)
        else:
            self.opt_net = self._init_optimizer()

        # Set up learning rate cooling schedule
        self.scheduler = optim.lr_scheduler.StepLR(
            self.opt_net,
            step_size=self.lr_update_interval,
            gamma=self.lr_cooling_factor,
            last_epoch=self.current_epoch - 1,
        )

    def _train_epoch(self, train_loader):
        """perform forward pass, loss, backpropagation for one epoch

        Returns: (targets, predictions, scores) on training files
        """
        self.network.train()

        total_tgts = []
        total_preds = []
        total_scores = []
        batch_loss = []

        for batch_idx, batch_data in enumerate(train_loader):
            # load a batch of images and labels from the train loader
            # all augmentation occurs in the Preprocessor (train_loader)
            batch_tensors = batch_data["X"].to(self.device)
            batch_labels = batch_data["y"].to(self.device)
            if len(self.classes) > 1:  # squeeze one dimension [1,2] -> [1,1]
                batch_labels = batch_labels.squeeze(1)

            ####################
            # Forward and loss #
            ####################

            # forward pass: feature extractor and classifier
            logits = self.network.forward(batch_tensors)

            # save targets and predictions
            total_scores.append(logits.detach().cpu().numpy())
            total_tgts.append(batch_labels.detach().cpu().numpy())

            # generate binary predictions
            if self.single_target:  # predict highest scoring class only
                batch_preds = F.one_hot(logits.argmax(1), len(logits[0]))
            else:  # multi-target: predict 0 or 1 based on a fixed threshold
                batch_preds = torch.sigmoid(logits) >= self.prediction_threshold
            total_preds.append(batch_preds.int().detach().cpu().numpy())

            # calculate loss
            loss = self.loss_fn(logits, batch_labels)

            # save loss for each batch; later take average for epoch

            batch_loss.append(loss.detach().cpu().numpy())

            #############################
            # Backward and optimization #
            #############################
            # zero gradients for optimizer
            self.opt_net.zero_grad()
            # backward pass: calculate the gradients
            loss.backward()
            # update the network using the gradients*lr
            self.opt_net.step()

            ###########
            # Logging #
            ###########
            # log basic train info (used to print every batch)
            if batch_idx % self.log_interval == 0:
                """show some basic progress metrics during the epoch"""
                N = len(train_loader)
                self._log(
                    "Epoch: {} [batch {}/{} ({:.2f}%)] ".format(
                        self.current_epoch, batch_idx, N, 100 * batch_idx / N
                    )
                )

                # Log the Jaccard score and Hamming loss, and Loss function
                epoch_loss_avg = np.mean(batch_loss)
                self._log(f"\tDistLoss: {epoch_loss_avg:.3f}")

                # Evaluate with model's eval function
                tgts = batch_labels.int().detach().cpu().numpy()
                # preds = batch_preds.int().detach().cpu().numpy()
                scores = logits.int().detach().cpu().numpy()
                self.eval(tgts, scores, logging_offset=-1)

        # update learning parameters each epoch
        self.scheduler.step()

        # save the loss averaged over all batches
        self.loss_hist[self.current_epoch] = np.mean(batch_loss)
        import wandb

        wandb.log({"loss": np.mean(batch_loss)})

        # return targets, preds, scores
        total_tgts = np.concatenate(total_tgts, axis=0)
        total_preds = np.concatenate(total_preds, axis=0)
        total_scores = np.concatenate(total_scores, axis=0)

        return total_tgts, total_preds, total_scores

    def train(
        self,
        train_df,
        validation_df=None,
        epochs=1,
        batch_size=1,
        num_workers=0,
        save_path=".",
        save_interval=1,  # save weights every n epochs
        log_interval=10,  # print metrics every n batches
        validation_interval=1,  # compute validation metrics every n epochs
        unsafe_samples_log="./unsafe_training_samples.log",
    ):
        """train the model on samples from train_dataset

        If customized loss functions, networks, optimizers, or schedulers
        are desired, modify the respective attributes before calling .train().

        Args:
            train_df:
                a dataframe of files and labels for training the model
            validation_df:
                a dataframe of files and labels for evaluating the model
                [default: None means no validation is performed]
            epochs:
                number of epochs to train for
                (1 epoch constitutes 1 view of each training sample)
            batch_size:
                number of training files simultaneously passed through
                forward pass, loss function, and backpropagation
            num_workers:
                number of parallel CPU tasks for preprocessing
                Note: use 0 for single (root) process (not 1)
            save_path:
                location to save intermediate and best model objects
                [default=".", ie current location of script]
            save_interval:
                interval in epochs to save model object with weights [default:1]
                Note: the best model is always saved to best.model
                in addition to other saved epochs.
            log_interval:
                interval in batches to print training loss/metrics
            validation_interval:
                interval in epochs to test the model on the validation set
                Note that model will only update it's best score and save best.model
                file on epochs that it performs validation.
            unsafe_samples_log:
                file path: log all samples that failed in preprocessing
                (file written when training completes)
                - if None,  does not write a file

        """

        ### Input Validation ###
        class_err = (
            "Train and validation datasets must have same classes "
            "and class order as model object."
        )
        assert list(self.classes) == list(train_df.columns), class_err
        if validation_df is not None:
            assert list(self.classes) == list(validation_df.columns), class_err

        # Validation: warn user if no validation set
        if validation_df is None:
            warnings.warn(
                "No validation set was provided. Model will be "
                "evaluated using the performance on the training set."
            )

        # Initialize attributes
        self.log_interval = log_interval
        self.save_interval = save_interval
        self.save_path = save_path

        ####################
        # Set Up Loss, Opt #
        ####################
        self._set_train(train_df, batch_size, num_workers)

        self.best_score = 0.0
        self.best_epoch = 0

        for epoch in range(epochs):
            # 1 epoch = 1 view of each training file
            # loss fn & backpropogation occurs after each batch

            ### Training ###
            self._log(f"\nTraining Epoch {self.current_epoch}")
            train_targets, train_preds, train_scores = self._train_epoch(
                self.train_loader
            )

            ### Evaluate ###
            train_score, self.train_metrics[self.current_epoch] = self.eval(
                train_targets, train_scores
            )
            wandb.log({"training": self.train_metrics[self.current_epoch]})

            #### Validation ###
            if validation_df is not None:
                self._log("\nValidation.")
                validation_scores, _, unsafe_val_samples = self.predict(
                    validation_df,
                    batch_size=batch_size,
                    num_workers=num_workers,
                    activation_layer="softmax_and_logit"
                    if self.single_target
                    else None,
                    split_files_into_clips=False,
                )
                validation_targets = validation_df.values
                validation_scores = validation_scores.values

                validation_score, self.valid_metrics[self.current_epoch] = self.eval(
                    validation_targets, validation_scores
                )
                score = validation_score
            else:  # Evaluate model w/validation score unless no validation
                score = train_score

            wandb.log({"validation": self.valid_metrics[self.current_epoch]})

            ### Save ###
            if (
                self.current_epoch + 1
            ) % self.save_interval == 0 or epoch == epochs - 1:
                self._log("Saving weights, metrics, and train/valid scores.", level=2)

                self.save(f"{self.save_path}/epoch-{self.current_epoch}.model")

            # if this is the best score, update & save weights to best.model
            if score > self.best_score:
                self.best_score = score
                self.best_epoch = self.current_epoch
                self._log("Updating best model", level=2)
                self.save(f"{self.save_path}/best.model")

            wandb.log({"epoch": epoch})
            self.current_epoch += 1

        ### Logging ###
        self._log("Training complete", level=2)
        self._log(
            f"\nBest Model Appears at Epoch {self.best_epoch} with Validation score {self.best_score:.3f}."
        )

        # warn the user if there were unsafe samples (failed to preprocess)
        unsafe_samples = self.train_loader.dataset.report(log=unsafe_samples_log)
        self._log(
            f"{len(unsafe_samples)} of {len(train_df)} total training "
            f"samples failed to preprocess",
            level=2,
        )
        self._log(f"List of unsafe sampels: {unsafe_samples}", level=3)

    def eval(self, targets, scores, logging_offset=0):
        """compute single-target or multi-target metrics from targets and scores

        By default, the overall model score is "map" (mean average precision)
        for multi-target models (self.single_target=False) and "f1" (average
        of f1 score across classes) for single-target models).

        Override this function to use a different set of metrics.
        It should always return (1) a single score (float) used as an overall
        metric of model quality and (2) a dictionary of computed metrics

        Args:
            targets: 0/1 for each sample and each class
            scores: continuous values in 0/1 for each sample and class
            logging_offset: modify verbosity - for example, -1 will reduce
                the amount of printing/logging by 1 level
        """
        from opensoundscape.metrics import single_target_metrics, multi_target_metrics

        # remove all samples with NaN for a prediction
        targets = targets[~np.isnan(scores).any(axis=1), :]
        scores = scores[~np.isnan(scores).any(axis=1), :]

        if len(scores) < 1:
            warnings.warn("Recieved empty list of predictions (or all nan)")
            return np.nan, np.nan

        if self.single_target:
            metrics_dict = single_target_metrics(targets, scores, self.classes)
        else:
            metrics_dict = multi_target_metrics(
                targets, scores, self.classes, self.prediction_threshold
            )

        # decide what to print/log:
        self._log(f"Metrics:")
<<<<<<< HEAD

        self._log(f"\tMAP: {metrics_dict['map']:0.3f}", level=1 - logging_offset)
        self._log(f"\tAU_ROC: {metrics_dict['au_roc']:0.3f} ", level=2 - logging_offset)
=======
        if not self.single_target:
            self._log(f"\tMAP: {metrics_dict['map']:0.3f}", level=1 - logging_offset)
            self._log(
                f"\tAU_ROC: {metrics_dict['au_roc']:0.3f} ", level=2 - logging_offset
            )
>>>>>>> bc92003a
        self._log(
            f"\tJacc: {metrics_dict['jaccard']:0.3f} "
            f"Hamm: {metrics_dict['hamming_loss']:0.3f} ",
            level=2 - logging_offset,
        )
        self._log(
            f"\tPrec: {metrics_dict['precision']:0.3f} "
            f"Rec: {metrics_dict['recall']:0.3f} "
            f"F1: {metrics_dict['f1']:0.3f}",
            level=2 - logging_offset,
        )

        # choose one metric to be used for the overall model evaluation
        if self.single_target:
            score = metrics_dict["f1"]
        else:
            score = metrics_dict["map"]

        return score, metrics_dict

    def save(self, path, save_datasets=False):
        import copy

        """save model with weights using torch.save()

        load from saved file with torch.load(path) or cnn.load_model(path)

        Args:
            path: file path for saved model object
        """
        os.makedirs(Path(path).parent, exist_ok=True)
        model_copy = copy.deepcopy(self)
        if not save_datasets:
            for atr in ["train_loader"]:  # attributes to remove
                try:
                    delattr(model_copy, atr)
                except AttributeError:
                    pass
        torch.save(model_copy, path)

    def save_weights(self, path):
        """save just the weights of the network

        This allows the saved weights to be used more flexibly than model.save()
        which will pickle the entire object. The weights are saved in a pickled
        dictionary using torch.save(self.network.state_dict())

        Args:
            path: location to save weights file
        """
        torch.save(self.network.state_dict(), path)

    def load_weights(self, path, strict=True):
        """load network weights state dict from a file

        For instance, load weights saved with .save_weights()
        in-place operation

        Args:
            path: file path with saved weights
            strict: (bool) see torch.load()
        """
        self.network.load_state_dict(torch.load(path))

    def predict(
        self,
        samples,
        batch_size=1,
        num_workers=0,
        activation_layer=None,
        binary_preds=None,
        threshold=None,
        split_files_into_clips=True,
        overlap_fraction=0,
        final_clip=None,
        bypass_augmentations=True,
        unsafe_samples_log=None,
    ):
        """Generate predictions on a dataset

        Choose to return any combination of scores, labels, and single-target or
        multi-target binary predictions. Also choose activation layer for scores
        (softmax, sigmoid, softmax then logit, or None). Binary predictions are
        performed post-activation layer

        Note: the order of returned dataframes is (scores, preds, labels)

        Args:
            samples:
                the files to generate predictions for. Can be:
                - a dataframe with index containing audio paths, OR
                - a list (or np.ndarray) of audio file paths
            batch_size:
                Number of files to load simultaneously [default: 1]
            num_workers:
                parallelization (ie cpus or cores), use 0 for current process
                [default: 0]
            activation_layer:
                Optionally apply an activation layer such as sigmoid or
                softmax to the raw outputs of the model.
                options:
                - None: no activation, return raw scores (ie logit, [-inf:inf])
                - 'softmax': scores all classes sum to 1
                - 'sigmoid': all scores in [0,1] but don't sum to 1
                - 'softmax_and_logit': applies softmax first then logit
                [default: None]
            binary_preds:
                Optionally return binary (thresholded 0/1) predictions
                options:
                - 'single_target': max scoring class = 1, others = 0
                - 'multi_target': scores above threshold = 1, others = 0
                - None: do not create or return binary predictions
                [default: None]
                Note: if you choose multi-target, you must specify `threshold`
            threshold:
                prediction threshold(s) for post-activation layer scores.
                Only relevant when binary_preds == 'multi_target'
                If activation layer is sigmoid, choose value in [0,1]
                If activation layer is None or softmax_and_logit, in [-inf,inf]
            overlap_fraction: fraction of overlap between consecutive clips when
                predicting on clips of longer audio files. For instance, 0.5
                gives 50% overlap between consecutive clips.
            final_clip: see `opensoundscape.helpers.generate_clip_times_df`
            bypass_augmentations: If False, Actions with
                is_augmentation==True are performed. Default True.
            unsafe_samples_log: if not None, samples that failed to preprocess
                will be listed in this text file.

        Returns:
            scores: df of post-activation_layer scores
            predictions: df of 0/1 preds for each class
            unsafe_samples: list of samples that failed to preprocess

        Note: if loading an audio file raises a PreprocessingError, the scores
            and predictions for that sample will be np.nan

        Note: if no return type is selected for `binary_preds`, returns None
        instead of a DataFrame for `predictions`
        """
        if binary_preds == "multi_target":
            assert threshold is not None, (
                "Must specify a threshold when" " generating multi_target predictions"
            )

        # set up prediction Dataset
        if split_files_into_clips:
            prediction_dataset = AudioSplittingDataset(
                samples=samples,
                preprocessor=self.preprocessor,
                overlap_fraction=overlap_fraction,
                final_clip=final_clip,
            )
        else:
            prediction_dataset = AudioFileDataset(
                samples=samples, preprocessor=self.preprocessor, return_labels=False
            )
        prediction_dataset.bypass_augmentations = bypass_augmentations

        ## Input Validation ##
        if len(prediction_dataset.classes) > 0 and not list(self.classes) == list(
            prediction_dataset.classes
        ):
            warnings.warn(
                "The columns of input samples df differ from `model.classes`."
            )

        if len(prediction_dataset) < 1:
            warnings.warn(
                "prediction_dataset has zero samples. No predictions will be generated."
            )
            scores = pd.DataFrame(columns=self.classes)
            preds = None if binary_preds is None else pd.DataFrame(columns=self.classes)
            return scores, preds, prediction_dataset.unsafe_samples

        # SafeDataset will not fail on bad files,
        # but will provide a different sample! Later we go back and replace scores
        # with np.nan for the bad samples (using safe_dataset._unsafe_indices)
        # this approach to error handling feels hacky
        # however, returning None would break the batching of samples
        safe_dataset = SafeDataset(prediction_dataset, unsafe_behavior="substitute")

        dataloader = torch.utils.data.DataLoader(
            safe_dataset,
            batch_size=batch_size,
            num_workers=num_workers,
            shuffle=False,
            # use pin_memory=True when loading files on CPU and training on GPU
            pin_memory=torch.cuda.is_available(),
        )
        # add any paths that failed to generate a clip df to _unsafe_samples
        dataloader.dataset._unsafe_samples += prediction_dataset.unsafe_samples

        ### Prediction/Inference ###

        # move network to device
        self.network.to(self.device)
        self.network.eval()

        # initialize scores and preds
        total_scores = []
        total_preds = []

        # disable gradient updates during inference
        with torch.set_grad_enabled(False):

            for i, batch in enumerate(dataloader):
                # get batch of Tensors
                batch_tensors = batch["X"].to(self.device)
                batch_tensors.requires_grad = False

                # forward pass of network: feature extractor + classifier
                logits = self.network.forward(batch_tensors)

                ### Activation layer ###
                scores = apply_activation_layer(logits, activation_layer)

                ### Binary predictions ###
                batch_preds = tensor_binary_predictions(
                    scores=scores, mode=binary_preds, threshold=threshold
                )

                # disable gradients on returned values
                total_scores.append(scores.detach().cpu().numpy())
                total_preds.append(batch_preds.float().detach().cpu().numpy())

                wandb.log({"batch": i})

        # aggregate across all batches
        total_scores = np.concatenate(total_scores, axis=0)
        total_preds = np.concatenate(total_preds, axis=0)

        # replace scores/preds with nan for samples that failed in preprocessing
        # this feels hacky (we predicted on substitute-samples rather than
        # skipping the samples that failed preprocessing)
        total_scores[dataloader.dataset._unsafe_indices, :] = np.nan
        if binary_preds is not None:
            total_preds[dataloader.dataset._unsafe_indices, :] = np.nan

        # return 2 DataFrames with same index/columns as prediction_dataset's df
        # use None for placeholder if no preds
        samples = prediction_dataset.label_df.index.values
        score_df = pd.DataFrame(index=samples, data=total_scores, columns=self.classes)
        if split_files_into_clips:  # return a multi-index
            score_df.index = pd.MultiIndex.from_frame(
                prediction_dataset.clip_times_df.reset_index()
            )
        # binary 0/1 predictions
        if binary_preds is None:
            pred_df = None
        else:
            pred_df = pd.DataFrame(
                index=samples, data=total_preds, columns=self.classes
            )
            if split_files_into_clips:  # return a multi-index
                pred_df.index = pd.MultiIndex.from_frame(
                    prediction_dataset.clip_times_df.reset_index()
                )

        print(dataloader.dataset._unsafe_samples)

        # warn the user if there were unsafe samples (failed to preprocess)
        # and log them to a file
        unsafe_samples = dataloader.dataset.report(log=unsafe_samples_log)

        return score_df, pred_df, unsafe_samples


def use_resample_loss(model):
    """Modify a model to use ResampleLoss for multi-target training

    ResampleLoss may perform better than BCE Loss for multitarget problems
    in some scenarios.
    """
    import types

    model.loss_cls = ResampleLoss

    def _init_loss_fn(self):
        """overrides the parent method because we need to pass class frequency
        to the ResampleLoss constructor
        """
        class_frequency = (
            torch.tensor(self.train_loader.dataset.dataset.label_df.values)
            .sum(0)
            .to(self.device)
        )

        # initializing ResampleLoss requires us to pass class_frequency
        self.loss_fn = self.loss_cls(class_frequency)

    model._init_loss_fn = types.MethodType(_init_loss_fn, model)


def separate_resnet_feat_clf(model):
    """Separate feature/classifier training params for a ResNet model

    Args:
        model: an opso model object with a pytorch resnet architecture

    Returs:
        model with modified .optimizer_params and ._init_optimizer() method

    Effects:
        creates a new self.opt_net object that replaces the old one
        resets self.current_epoch to 0
    """
    import types

    # optimization parameters for parts of the networks - see
    # https://pytorch.org/docs/stable/optim.html#per-parameter-options
    model.optimizer_params = {
        "feature": {  # optimizer parameters for feature extraction layers
            # "params": self.network.feature.parameters(),
            "lr": 0.001,
            "momentum": 0.9,
            "weight_decay": 0.0005,
        },
        "classifier": {  # optimizer parameters for classification layers
            # "params": self.network.classifier.parameters(),
            "lr": 0.01,
            "momentum": 0.9,
            "weight_decay": 0.0005,
        },
    }

    # We override the parent method because we need to pass a list of
    # separate optimizer_params for different parts of the network
    # - ie we now have a dictionary of param dictionaries instead of just a
    # param dictionary.
    def _init_optimizer(self):
        """override parent method to pass separate parameters to feat/clf"""
        param_dict = self.optimizer_params
        # in torch's resnet classes, the classifier layer is called "fc"
        feature_extractor_params_list = [
            param
            for name, param in self.network.named_parameters()
            if not name.split(".")[0] == "fc"
        ]
        classifier_params_list = [
            param
            for name, param in self.network.named_parameters()
            if name.split(".")[0] == "fc"
        ]
        param_dict["feature"]["params"] = feature_extractor_params_list
        param_dict["classifier"]["params"] = classifier_params_list
        return self.optimizer_cls(param_dict.values())

    model._init_optimizer = types.MethodType(_init_optimizer, model)
    model.opt_net = None  # clears existing opt_net and its parameters
    model.current_epoch = 0  # resets the epoch to 0
    # model.opt_net will be created when .train() calls ._set_train()


class InceptionV3(CNN):
    def __init__(
        self,
        classes,
        sample_duration,
        single_target=False,
        preprocessor_class=SpectrogramPreprocessor,
        freeze_feature_extractor=False,
        use_pretrained=True,
        sample_shape=[299, 299, 3],
    ):
        """Model object for InceptionV3 architecture subclassing CNN

        See opensoundscape.org for exaple use.

        Args:
            classes:
                list of output classes (usually strings)
            freeze-feature_extractor:
                if True, feature weights don't have
                gradient, and only final classification layer is trained
            use_pretrained:
                if True, use pre-trained InceptionV3 Imagenet weights
            single_target:
                if True, predict exactly one class per sample

        """
        from opensoundscape.torch.architectures.cnn_architectures import inception_v3

        self.classes = classes

        architecture = inception_v3(
            len(self.classes),
            freeze_feature_extractor=freeze_feature_extractor,
            use_pretrained=use_pretrained,
        )

        super(InceptionV3, self).__init__(
            architecture,
            classes,
            sample_duration,
            single_target=single_target,
            preprocessor_class=preprocessor_class,
            sample_shape=sample_shape,
        )
        self.name = "InceptionV3"

    def _train_epoch(self, train_loader):
        """perform forward pass, loss, backpropagation for one epoch

        need to override parent because Inception returns different outputs
        from the forward pass (final and auxiliary layers)

        Returns: (targets, predictions, scores) on training files
        """

        self.network.train()

        total_tgts = []
        total_preds = []
        total_scores = []
        batch_loss = []

        for batch_idx, batch_data in enumerate(train_loader):
            # load a batch of images and labels from the train loader
            # all augmentation occurs in the Preprocessor (train_loader)
            batch_tensors = batch_data["X"].to(self.device)
            batch_labels = batch_data["y"].to(self.device)
            batch_labels = batch_labels.squeeze(1)

            ####################
            # Forward and loss #
            ####################

            # forward pass: feature extractor and classifier
            # inception returns two sets of outputs
            inception_outputs = self.network.forward(batch_tensors)
            logits = inception_outputs.logits
            aux_logits = inception_outputs.aux_logits

            # save targets and predictions
            total_scores.append(logits.detach().cpu().numpy())
            total_tgts.append(batch_labels.detach().cpu().numpy())

            # generate binary predictions
            if self.single_target:  # predict highest scoring class only
                batch_preds = F.one_hot(logits.argmax(1), len(logits[0]))
            else:  # multi-target: predict 0 or 1 based on a fixed threshold
                batch_preds = torch.sigmoid(logits) >= self.prediction_threshold
            total_preds.append(batch_preds.int().detach().cpu().numpy())

            # calculate loss
            loss1 = self.loss_fn(logits, batch_labels)
            loss2 = self.loss_fn(aux_logits, batch_labels)
            loss = loss1 + 0.4 * loss2

            # save loss for each batch; later take average for epoch

            batch_loss.append(loss.detach().cpu().numpy())

            #############################
            # Backward and optimization #
            #############################
            # zero gradients for optimizer
            self.opt_net.zero_grad()
            # backward pass: calculate the gradients
            loss.backward()
            # update the network using the gradients*lr
            self.opt_net.step()

            ###########
            # Logging #
            ###########
            # log basic train info (used to print every batch)
            if batch_idx % self.log_interval == 0:
                """show some basic progress metrics during the epoch"""
                N = len(train_loader)
                self._log(
                    "Epoch: {} [batch {}/{} ({:.2f}%)] ".format(
                        self.current_epoch, batch_idx, N, 100 * batch_idx / N
                    )
                )

                # Log the Jaccard score and Hamming loss, and Loss function
                epoch_loss_avg = np.mean(batch_loss)
                self._log(f"\tDistLoss: {epoch_loss_avg:.3f}")

                # Evaluate with model's eval function
                tgts = batch_labels.int().detach().cpu().numpy()
                # preds = batch_preds.int().detach().cpu().numpy()
                scores = logits.int().detach().cpu().numpy()
                self.eval(tgts, scores, logging_offset=-1)

            wandb.log({"batch": batch_idx})
            wandb.log({"epoch_progress": self.current_epoch + batch_idx / N})

        # update learning parameters each epoch
        self.scheduler.step()

        # save the loss averaged over all batches
        self.loss_hist[self.current_epoch] = np.mean(batch_loss)

        # return targets, preds, scores
        total_tgts = np.concatenate(total_tgts, axis=0)
        total_preds = np.concatenate(total_preds, axis=0)
        total_scores = np.concatenate(total_scores, axis=0)

        return total_tgts, total_preds, total_scores


def load_model(path, device=None):
    """load a saved model object

    Args:
        path: file path of saved model
        device: which device to load into, eg 'cuda:1'
        [default: None] will choose first gpu if available, otherwise cpu

    Returns:
        a model object with loaded weights
    """
    if device is None:
        device = (
            torch.device("cuda:0") if torch.cuda.is_available() else torch.device("cpu")
        )
    model = torch.load(path, map_location=device)

    # since ResampleLoss class overrides a method of an instance,
    # we need to re-change the _init_loss_fn change when we reload
    if model.loss_cls == ResampleLoss:
        use_resample_loss(model)

    model.device = device
    return model


def load_outdated_model(
    path, architecture, sample_duration, model_class=CNN, device=None
):
    """load a CNN saved with a previous version of OpenSoundscape

    This function enables you to load models saved with opso 0.4.x and 0.5.x.
    If your model was saved with .save() in a previous version of OpenSoundscape
    >=0.6.0, you must re-load the model
    using the original package version and save it's network's state dict, i.e.,
    `torch.save(model.network.state_dict(),path)`, then load the state dict
    to a new model object with model.load_weights(). See the
    `Predict with pre-trained CNN` tutorial for details.

    For models created with the same version of OpenSoundscape as the one
    you are using, simply use opensoundscape.torch.models.cnn.load_model().

    Note: for future use of the loaded model, you can simply call
    `model.save(path)` after creating it, then reload it with
    `model = load_model(path)`.
    The saved model will be fully compatible with opensoundscape >=0.7.0.

    Examples:
    ```
    #load a binary resnet18 model from opso 0.4.x, 0.5.x, or 0.6.0
    from opensoundscape.torch.models.cnn import CNN
    model = load_outdated_model('old_model.tar',architecture='resnet18')

    #load a resnet50 model of class CNN created with opso 0.5.0
    from opensoundscape.torch.models.cnn import CNN
    model_050 = load_outdated_model('opso050_pytorch_model_r50.model',architecture='resnet50')
    ```

    Args:
        path: path to model file, ie .model or .tar file
        architecture: see CNN docs
            (pass None if the class __init__ does not take architecture as an argument)
        sample_duration: length of samples in seconds
        model_class: class to construct. Normally CNN.
        device: optionally specify a device to map tensors onto, eg 'cpu', 'cuda:0', 'cuda:1'[default: None]
            - if None, will choose cuda:0 if cuda is available, otherwise chooses cpu

    Returns:
        a cnn model object with the weights loaded from the saved model
    """
    if device is None:
        device = (
            torch.device("cuda:0") if torch.cuda.is_available() else torch.device("cpu")
        )

    try:
        # use torch to load the saved model object
        model_dict = torch.load(path, map_location=device)
    except AttributeError:
        raise Exception(
            "This model could not be loaded in this version of "
            "OpenSoundscape. You may need to load the model with the version "
            "of OpenSoundscape that created it and torch.save() the "
            "model.network.state_dict(), then load the weights with model.load_weights"
        )

    if type(model_dict) != dict:
        raise ValueError(
            "This model was saved as a complete object. Try using load_model() instead."
        )

    # get the list of classes
    if "classes" in model_dict:
        classes = model_dict["classes"]
    elif "labels_yaml" in model_dict:
        import yaml

        classes = list(yaml.safe_load(model_dict["labels_yaml"]).values())
    else:
        raise ValueError("Could not get a list of classes from the saved model.")

    # try to construct a model object
    if architecture is None:
        model = model_class(classes=classes, sample_duration=sample_duration)
    else:
        model = model_class(
            architecture=architecture, classes=classes, sample_duration=sample_duration
        )

    # rename keys of resnet18 architecture from 0.4.x-0.6.0 to match pytorch resnet18 keys
    model_dict["model_state_dict"] = {
        k.replace("classifier.", "fc.").replace("feature.", ""): v
        for k, v in model_dict["model_state_dict"].items()
    }

    # load the state dictionary of the network, allowing mismatches
    mismatched_keys = model.network.load_state_dict(
        model_dict["model_state_dict"], strict=False
    )
    print("mismatched keys:")
    print(mismatched_keys)

    # if there's no record of single-tartet vs multitarget, it' single target from opso 0.4.x
    try:
        single_target = model_dict["single_target"]
    except KeyError:
        single_target = True

    model.single_target = single_target

    warnings.warn(
        "After loading a model, you still need to ensure that your "
        "preprocessing (model.preprocessor) matches the settings used to create"
        "the original model."
    )

    return model<|MERGE_RESOLUTION|>--- conflicted
+++ resolved
@@ -554,17 +554,11 @@
 
         # decide what to print/log:
         self._log(f"Metrics:")
-<<<<<<< HEAD
-
-        self._log(f"\tMAP: {metrics_dict['map']:0.3f}", level=1 - logging_offset)
-        self._log(f"\tAU_ROC: {metrics_dict['au_roc']:0.3f} ", level=2 - logging_offset)
-=======
         if not self.single_target:
             self._log(f"\tMAP: {metrics_dict['map']:0.3f}", level=1 - logging_offset)
             self._log(
                 f"\tAU_ROC: {metrics_dict['au_roc']:0.3f} ", level=2 - logging_offset
             )
->>>>>>> bc92003a
         self._log(
             f"\tJacc: {metrics_dict['jaccard']:0.3f} "
             f"Hamm: {metrics_dict['hamming_loss']:0.3f} ",
