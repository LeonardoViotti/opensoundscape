--- conflicted
+++ resolved
@@ -254,18 +254,13 @@
         train_dataset = AudioFileDataset(train_df, self.preprocessor)
         train_dataset.bypass_augmentations = False
 
-        # SafeDataset loads a new sample if loading a sample throws an error
-<<<<<<< HEAD
-        # indices of bad samples are appended to ._unsafe_indices
-        unsafe_behavior = "raise" if raise_errors else "substitute"
-
-        train_safe_dataset = SafeDataset(train_dataset, unsafe_behavior=unsafe_behavior)
-=======
-        # indices of bad samples are appended to ._invalid_indices
+        # With "substitute" behavior, SafeDataset loads a new sample if
+        # loading a sample raises an Exception. "raise" raises the Exception
+        # indices of bad samples are appended to SafeDataset._invalid_indices
+        invalid_sample_behavior = "raise" if raise_errors else "substitute"
         train_safe_dataset = SafeDataset(
-            train_dataset, invalid_sample_behavior="substitute"
-        )
->>>>>>> 71b8c3a5
+            train_dataset, invalid_sample_behavior=invalid_sample_behavior
+        )
 
         # train_loader samples batches of images + labels from training set
         self.train_loader = self._init_dataloader(
@@ -448,12 +443,8 @@
         save_interval=1,  # save weights every n epochs
         log_interval=10,  # print metrics every n batches
         validation_interval=1,  # compute validation metrics every n epochs
-<<<<<<< HEAD
-        unsafe_samples_log="./unsafe_training_samples.log",
+        invalid_samples_log="./invalid_training_samples.log",
         raise_errors=False,
-=======
-        invalid_samples_log="./invalid_training_samples.log",
->>>>>>> 71b8c3a5
         wandb_session=None,
     ):
         """train the model on samples from train_dataset
@@ -783,12 +774,8 @@
         overlap_fraction=0,
         final_clip=None,
         bypass_augmentations=True,
-<<<<<<< HEAD
-        unsafe_samples_log=None,
+        invalid_samples_log=None,
         raise_errors=False,
-=======
-        invalid_samples_log=None,
->>>>>>> 71b8c3a5
         wandb_session=None,
         return_invalid_samples=False,
     ):
@@ -911,15 +898,12 @@
         # with np.nan for the bad samples (using safe_dataset._invalid_indices)
         # this approach to error handling feels hacky
         # however, returning None would break the batching of samples
-<<<<<<< HEAD
-        unsafe_behavior = "raise" if raise_errors else "substitute"
-
-        safe_dataset = SafeDataset(prediction_dataset, unsafe_behavior=unsafe_behavior)
-=======
+        # "raise" behavior will raise exceptions
+        invalid_sample_behavior = "raise" if raise_errors else "substitute"
+
         safe_dataset = SafeDataset(
-            prediction_dataset, invalid_sample_behavior="substitute"
-        )
->>>>>>> 71b8c3a5
+            prediction_dataset, invalid_sample_behavior=invalid_sample_behavior
+        )
 
         dataloader = torch.utils.data.DataLoader(
             safe_dataset,
