"""classes for pytorch machine learning models in opensoundscape

For tutorials, see notebooks on opensoundscape.org
"""
from pathlib import Path
import warnings
import copy
import os
import types
import yaml

import numpy as np
import pandas as pd
from pandas.core.indexes.multi import MultiIndex

import torch
import torch.optim as optim
import torch.nn.functional as F
from torch.utils.data import DataLoader

import opensoundscape
from opensoundscape.torch.architectures import cnn_architectures
from opensoundscape.torch.models.utils import (
    BaseModule,
    apply_activation_layer,
)
from opensoundscape.preprocess.preprocessors import SpectrogramPreprocessor
from opensoundscape.torch.loss import (
    BCEWithLogitsLoss_hot,
    CrossEntropyLoss_hot,
    ResampleLoss,
)
from opensoundscape.torch.safe_dataset import SafeDataset
from opensoundscape.torch.datasets import AudioFileDataset, AudioSplittingDataset
from opensoundscape.torch.architectures.cnn_architectures import inception_v3
from opensoundscape.metrics import (
    predict_multi_target_labels,
    predict_single_target_labels,
    single_target_metrics,
    multi_target_metrics,
)


class CNN(BaseModule):
    """
    Generic CNN Model with .train(), .predict(), and .save()

    flexible architecture, optimizer, loss function, parameters

    for tutorials and examples see opensoundscape.org

    Args:
        architecture:
            *EITHER* a pytorch model object (subclass of torch.nn.Module),
            for example one generated with the `cnn_architectures` module
            *OR* a string matching one of the architectures listed by
            cnn_architectures.list_architectures(), eg 'resnet18'.
            - If a string is provided, uses default parameters
                (including use_pretrained=True)
                Note: For resnet architectures, if num_channels != 3,
                averages the conv1 weights across all channels.
        classes:
            list of class names. Must match with training dataset classes if training.
        single_target:
            - True: model expects exactly one positive class per sample
            - False: samples can have any number of positive classes
            [default: False]

    """

    def __init__(
        self,
        architecture,
        classes,
        sample_duration,
        single_target=False,
        preprocessor_class=SpectrogramPreprocessor,
        sample_shape=[224, 224, 3],
    ):

        super(CNN, self).__init__()

        self.name = "CNN"

        # model characteristics
        self.current_epoch = 0
        self.classes = classes
        self.single_target = single_target  # if True: predict only class w max score
        self.opensoundscape_version = opensoundscape.__version__
        # number of samples to preprocess and log to wandb during train/predict
        self.wandb_logging = dict(
            n_preview_samples=8,  # before train/predict, log n random samples
            top_samples_classes=None,  # specify list of classes to see top samples from
            n_top_samples=3,  # after prediction, log n top scoring samples per class
        )
        self.loss_fn = None
        self.train_loader = None
        self.scheduler = None

        ### architecture ###
        # can be a pytorch CNN such as Resnet18 or a custom object
        # must have .forward(), .train(), .eval(), .to(), .state_dict()
        # for convenience, also allows user to provide string matching
        # a key from cnn_architectures.ARCH_DICT
        num_channels = sample_shape[2]
        if type(architecture) == str:
            assert architecture in cnn_architectures.list_architectures(), (
                f"architecture must be a pytorch model object or string matching "
                f"one of cnn_architectures.list_architectures() options. Got {architecture}"
            )
            self.architecture_name = architecture
            architecture = cnn_architectures.ARCH_DICT[architecture](
                len(classes), num_channels=num_channels
            )
        else:
            assert issubclass(
                type(architecture), torch.nn.Module
            ), "architecture must be a string or an instance of a subclass of torch.nn.Module"
            if num_channels != 3:
                warnings.warn(
                    f"Make sure your architecture expects the number of channels in "
                    f"your input samples ({num_channels}). "
                    f"Pytorch architectures expect 3 channels by default."
                )
            self.architecture_name = str(type(architecture))
        self.network = architecture

        ### network device ###
        # automatically gpu (default is 'cuda:0') if available
        # can override after init, eg model.device='cuda:1'
        # network and samples are moved to gpu during training/inference
        # devices could be 'cuda:0', torch.device('cuda'), torch.device('cpu')
        if torch.cuda.is_available():
            self.device = torch.device("cuda")
        else:
            self.device = torch.device("cpu")

        ### sample loading/preprocessing ###
        self.preprocessor = preprocessor_class(
            sample_duration=sample_duration, out_shape=sample_shape
        )

        ### loss function ###
        if self.single_target:  # use cross entropy loss by default
            self.loss_cls = CrossEntropyLoss_hot
        else:  # for multi-target, use binary cross entropy
            self.loss_cls = BCEWithLogitsLoss_hot

        ### training parameters ###
        # optimizer
        self.opt_net = None  # don't set directly. initialized during training
        self.optimizer_cls = optim.SGD  # or torch.optim.Adam, etc

        # instead of putting "params" key here, we only add it during
        # _init_optimizer, just before initializing the optimizers
        # this avoids an issue when re-loading a model of
        # having the wrong .parameters() list
        self.optimizer_params = {
            # "params": self.network.parameters(),
            "lr": 0.01,
            "momentum": 0.9,
            "weight_decay": 0.0005,
        }

        # lr_scheduler
        self.lr_update_interval = 10  # update learning rates every # epochs
        self.lr_cooling_factor = 0.7  # multiply learning rates by # on each update

        ### metrics ###
        self.prediction_threshold = 0.5
        # override self.eval() to change what metrics are
        # computed and displayed during training/validation

        ### Logging ###
        self.log_file = None  # specify a path to save output to a text file
        self.logging_level = 1  # 0 for nothing, 1,2,3 for increasing logged info
        self.verbose = 1  # 0 for nothing, 1,2,3 for increasing printed output

        # dictionaries to store accuracy metrics & loss for each epoch
        self.train_metrics = {}
        self.valid_metrics = {}
        self.loss_hist = {}  # could add TensorBoard tracking

    def _log(self, message, level=1):
        txt = str(message)
        if self.logging_level >= level and self.log_file is not None:
            with open(self.log_file, "a") as logfile:
                logfile.write(txt + "\n")
        if self.verbose >= level:
            print(txt)

    def _init_optimizer(self):
        """initialize an instance of self.optimizer

        This function is called during .train() so that the user
        has a chance to swap/modify the optimizer before training.

        To modify the optimizer, change the value of
        self.optimizer_cls and/or self.optimizer_params
        prior to calling .train().
        """
        param_dict = self.optimizer_params
        param_dict["params"] = self.network.parameters()
        return self.optimizer_cls([param_dict])

    def _init_loss_fn(self):
        """initialize an instance of self.loss_cls

        This function is called during .train() so that the user
        has a chance to change the loss function before training.
        """
        self.loss_fn = self.loss_cls()

    def _init_dataloader(
        self, safe_dataset, batch_size=64, num_workers=1, shuffle=False
    ):
        """initialize dataloader for training

        Override this function to use a different DataLoader or sampler
        """
        return DataLoader(
            safe_dataset,
            batch_size=batch_size,
            shuffle=shuffle,
            num_workers=num_workers,
            pin_memory=True,
        )

    def _set_train(self, train_df, batch_size, num_workers):
        """Prepare network for training on train_df

        Args:
            batch_size: number of training files to load/process before
                        re-calculating the loss function and backpropagation
            num_workers: parallelization (number of cores or cpus)

        Effects:
            Sets up the optimization, loss function, and network
        """

        ###########################
        # Move network to device  #
        ###########################
        self.network.to(self.device)

        ######################
        # Dataloader setup #
        ######################
        train_dataset = AudioFileDataset(train_df, self.preprocessor)
        train_dataset.bypass_augmentations = False

        # SafeDataset loads a new sample if loading a sample throws an error
        # indices of bad samples are appended to ._invalid_indices
        train_safe_dataset = SafeDataset(
            train_dataset, invalid_sample_behavior="substitute"
        )

        # train_loader samples batches of images + labels from training set
        self.train_loader = self._init_dataloader(
            train_safe_dataset,
            batch_size=batch_size,
            num_workers=num_workers,
            shuffle=True,
        )

        ###########################
        # Setup loss function     #
        ###########################
        self._init_loss_fn()

        ######################
        # Optimization setup #
        ######################

        # Setup optimizer parameters for each network component
        # Note: we re-create bc the user may have changed self.optimizer_cls
        # If optimizer already exists, keep the same state dict
        # (for instance, user may be resuming training w/saved state dict)
        if self.opt_net is not None:
            optim_state_dict = self.opt_net.state_dict()
            self.opt_net = self._init_optimizer()
            self.opt_net.load_state_dict(optim_state_dict)
        else:
            self.opt_net = self._init_optimizer()

        # Set up learning rate cooling schedule
        self.scheduler = optim.lr_scheduler.StepLR(
            self.opt_net,
            step_size=self.lr_update_interval,
            gamma=self.lr_cooling_factor,
            last_epoch=self.current_epoch - 1,
        )

    def _train_epoch(self, train_loader, wandb_session=None):
        """perform forward pass, loss, and backpropagation for one epoch

        If wandb_session is passed, logs progress to wandb run

        Args:
            train_loader: DataLoader object to create samples
            wandb_session: a wandb session to log to
                - pass the value returned by wandb.init() to progress log to a
                Weights and Biases run
                - if None, does not log to wandb

        Returns: (targets, predictions, scores) on training files
        """
        self.network.train()

        total_tgts = []
        total_preds = []
        total_scores = []
        batch_loss = []

        for batch_idx, batch_data in enumerate(train_loader):
            # load a batch of images and labels from the train loader
            # all augmentation occurs in the Preprocessor (train_loader)
            batch_tensors = batch_data["X"].to(self.device)
            batch_labels = batch_data["y"].to(self.device)
            if len(self.classes) > 1:  # squeeze one dimension [1,2] -> [1,1]
                batch_labels = batch_labels.squeeze(1)

            ####################
            # Forward and loss #
            ####################

            # forward pass: feature extractor and classifier
            logits = self.network.forward(batch_tensors)

            # save targets and predictions
            total_scores.append(logits.detach().cpu().numpy())
            total_tgts.append(batch_labels.detach().cpu().numpy())

            # generate boolean predictions
            if self.single_target:  # predict highest scoring class only
                batch_preds = predict_single_target_labels(scores=logits)
            else:  # multi-target: predict 0 or 1 based on a fixed threshold
                batch_preds = predict_multi_target_labels(
                    scores=torch.sigmoid(logits), threshold=self.prediction_threshold
                )
            total_preds.append(batch_preds.detach().int().cpu().numpy())

            # calculate loss
            loss = self.loss_fn(logits, batch_labels)

            # save loss for each batch; later take average for epoch

            batch_loss.append(loss.detach().cpu().numpy())

            #############################
            # Backward and optimization #
            #############################
            # zero gradients for optimizer
            self.opt_net.zero_grad()
            # backward pass: calculate the gradients
            loss.backward()
            # update the network using the gradients*lr
            self.opt_net.step()

            ###########
            # Logging #
            ###########
            # log basic train info (used to print every batch)
            if batch_idx % self.log_interval == 0:
                # show some basic progress metrics during the epoch
                N = len(train_loader)
                self._log(
                    f"Epoch: {self.current_epoch} "
                    f"[batch {batch_idx}/{N}, {100 * batch_idx / N :.2f}%] "
                )

                # Log the Jaccard score and Hamming loss, and Loss function
                epoch_loss_avg = np.mean(batch_loss)
                self._log(f"\tDistLoss: {epoch_loss_avg:.3f}")

                # Evaluate with model's eval function
                tgts = batch_labels.int().detach().cpu().numpy()
                # preds = batch_preds.int().detach().cpu().numpy()
                scores = logits.int().detach().cpu().numpy()
                self.eval(tgts, scores, logging_offset=-1)

        # update learning parameters each epoch
        self.scheduler.step()

        # save the loss averaged over all batches
        self.loss_hist[self.current_epoch] = np.mean(batch_loss)

        if wandb_session is not None:
            wandb_session.log({"loss": np.mean(batch_loss)})

        # return targets, preds, scores
        total_tgts = np.concatenate(total_tgts, axis=0)
        total_preds = np.concatenate(total_preds, axis=0)
        total_scores = np.concatenate(total_scores, axis=0)

        return total_tgts, total_preds, total_scores

    def _generate_wandb_config(self):
        # create a dictinoary of parameters to save for this run
        wandb_config = dict(
            architecture=self.architecture_name,
            sample_duration=self.preprocessor.sample_duration,
            cuda_device_count=torch.cuda.device_count(),
            mps_available=torch.backends.mps.is_available(),
            classes=self.classes,
            single_target=self.single_target,
            opensoundscape_version=self.opensoundscape_version,
        )
        if "weight_decay" in self.optimizer_params:
            wandb_config["l2_regularization"] = self.optimizer_params["weight_decay"]
        else:
            wandb_config["l2_regularization"] = "n/a"

        if "lr" in self.optimizer_params:
            wandb_config["learning_rate"] = self.optimizer_params["lr"]
        else:
            wandb_config["learning_rate"] = "n/a"

        try:
            wandb_config["sample_shape"] = self.preprocessor.pipeline.to_img.params[
                "shape"
            ] + [self.preprocessor.pipeline.to_img.params["channels"]]
        except:
            wandb_config["sample_shape"] = "n/a"

        return wandb_config

    def train(
        self,
        train_df,
        validation_df=None,
        epochs=1,
        batch_size=1,
        num_workers=0,
        save_path=".",
        save_interval=1,  # save weights every n epochs
        log_interval=10,  # print metrics every n batches
        validation_interval=1,  # compute validation metrics every n epochs
        invalid_samples_log="./invalid_training_samples.log",
        wandb_session=None,
    ):
        """train the model on samples from train_dataset

        If customized loss functions, networks, optimizers, or schedulers
        are desired, modify the respective attributes before calling .train().

        Args:
            train_df:
                a dataframe of files and labels for training the model
                - either has index `file` or multi-index (file,start_time,end_time)
            validation_df:
                a dataframe of files and labels for evaluating the model
                [default: None means no validation is performed]
            epochs:
                number of epochs to train for
                (1 epoch constitutes 1 view of each training sample)
            batch_size:
                number of training files simultaneously passed through
                forward pass, loss function, and backpropagation
            num_workers:
                number of parallel CPU tasks for preprocessing
                Note: use 0 for single (root) process (not 1)
            save_path:
                location to save intermediate and best model objects
                [default=".", ie current location of script]
            save_interval:
                interval in epochs to save model object with weights [default:1]
                Note: the best model is always saved to best.model
                in addition to other saved epochs.
            log_interval:
                interval in batches to print training loss/metrics
            validation_interval:
                interval in epochs to test the model on the validation set
                Note that model will only update it's best score and save best.model
                file on epochs that it performs validation.
            invalid_samples_log:
                file path: log all samples that failed in preprocessing
                (file written when training completes)
                - if None,  does not write a file
            wandb_session: a wandb session to log to
                - pass the value returned by wandb.init() to progress log to a
                Weights and Biases run
                - if None, does not log to wandb
                For example:
                ```
                import wandb
                wandb.login(key=api_key) #find your api_key at https://wandb.ai/settings
                session = wandb.init(enitity='mygroup',project='project1',name='first_run')
                ...
                model.train(...,wandb_session=session)
                session.finish()
                ```

        Effects:
            If wandb_session is provided, logs progress and samples to Weights
            and Biases. A random set of training and validation samples
            are preprocessed and logged to a table. Training progress, loss,
            and metrics are also logged.
            Use self.wandb_logging dictionary to change the number of samples
            logged.
        """

        ### Input Validation ###
        class_err = (
            "Train and validation datasets must have same classes "
            "and class order as model object."
        )
        assert list(self.classes) == list(train_df.columns), class_err
        if validation_df is not None:
            assert list(self.classes) == list(validation_df.columns), class_err

        # Validation: warn user if no validation set
        if validation_df is None:
            warnings.warn(
                "No validation set was provided. Model will be "
                "evaluated using the performance on the training set."
            )

        # Initialize attributes
        self.log_interval = log_interval
        self.save_interval = save_interval
        self.save_path = save_path

        # Initialize Weights and Biases (wandb) logging ###
        if wandb_session is not None:

            # update the run config with information about the model
            wandb_session.config.update(self._generate_wandb_config())

            # update the run config with training parameters
            wandb_session.config.update(
                dict(
                    epochs=epochs,
                    batch_size=batch_size,
                    num_workers=num_workers,
                    lr_update_interval=self.lr_update_interval,
                    lr_cooling_factor=self.lr_cooling_factor,
                    optimizer_cls=self.optimizer_cls,
                    model_save_path=Path(save_path).resolve(),
                )
            )

            # log tables of preprocessed samples
            wandb_session.log(
                {
                    "Samples / training samples w/augmentation": opensoundscape.wandb.wandb_table(
                        AudioFileDataset(
                            train_df, self.preprocessor, bypass_augmentations=False
                        ),
                        self.wandb_logging["n_preview_samples"],
                    ),
                    "Samples / training samples w/o augmentation": opensoundscape.wandb.wandb_table(
                        AudioFileDataset(
                            train_df, self.preprocessor, bypass_augmentations=True
                        ),
                        self.wandb_logging["n_preview_samples"],
                    ),
                    "Samples / validation samples": opensoundscape.wandb.wandb_table(
                        AudioFileDataset(
                            validation_df, self.preprocessor, bypass_augmentations=True
                        ),
                        self.wandb_logging["n_preview_samples"],
                    ),
                }
            )

        ### Set Up Loss and Optimization ###
        self._set_train(train_df, batch_size, num_workers)
        self.best_score = 0.0
        self.best_epoch = 0

        ### Train ###

        for epoch in range(epochs):
            # 1 epoch = 1 view of each training file
            # loss fn & backpropogation occurs after each batch

            ### Training ###
            self._log(f"\nTraining Epoch {self.current_epoch}")
            train_targets, _, train_scores = self._train_epoch(
                self.train_loader,
                wandb_session,
            )

            ### Evaluate ###
            train_score, self.train_metrics[self.current_epoch] = self.eval(
                train_targets, train_scores
            )
            if wandb_session is not None:
                wandb_session.log({"training": self.train_metrics[self.current_epoch]})

            #### Validation ###
            if validation_df is not None and epoch % validation_interval == 0:
                self._log("\nValidation.")
<<<<<<< HEAD
                validation_scores, _, invalid_val_samples = self.predict(
=======
                validation_scores = self.predict(
>>>>>>> e5c1741e
                    validation_df,
                    batch_size=batch_size,
                    num_workers=num_workers,
                    activation_layer="softmax_and_logit"
                    if self.single_target
                    else None,
                    split_files_into_clips=False,
                )
                validation_targets = validation_df.values
                validation_scores = validation_scores.values

                validation_score, self.valid_metrics[self.current_epoch] = self.eval(
                    validation_targets, validation_scores
                )
                score = validation_score
            else:  # Evaluate model w/train_score if no validation_df given
                score = train_score

            if wandb_session is not None:
                wandb_session.log(
                    {"validation": self.valid_metrics[self.current_epoch]}
                )

            ### Save ###
            if (
                self.current_epoch + 1
            ) % self.save_interval == 0 or epoch == epochs - 1:
                self._log("Saving weights, metrics, and train/valid scores.", level=2)

                self.save(f"{self.save_path}/epoch-{self.current_epoch}.model")

            # if this is the best score, update & save weights to best.model
            if score > self.best_score:
                self.best_score = score
                self.best_epoch = self.current_epoch
                self._log("Updating best model", level=2)
                self.save(f"{self.save_path}/best.model")

            if wandb_session is not None:
                wandb_session.log({"epoch": epoch})
            self.current_epoch += 1

        ### Logging ###
        self._log("Training complete", level=2)
        self._log(
            f"\nBest Model Appears at Epoch {self.best_epoch} "
            f"with Validation score {self.best_score:.3f}."
        )

        # warn the user if there were invalid samples (samples that failed to preprocess)
        invalid_samples = self.train_loader.dataset.report(log=invalid_samples_log)
        self._log(
            f"{len(invalid_samples)} of {len(train_df)} total training "
            f"samples failed to preprocess",
            level=2,
        )
        self._log(f"List of invalid samples: {invalid_samples}", level=3)

    def eval(self, targets, scores, logging_offset=0):
        """compute single-target or multi-target metrics from targets and scores

        By default, the overall model score is "map" (mean average precision)
        for multi-target models (self.single_target=False) and "f1" (average
        of f1 score across classes) for single-target models).

        Override this function to use a different set of metrics.
        It should always return (1) a single score (float) used as an overall
        metric of model quality and (2) a dictionary of computed metrics

        Args:
            targets: 0/1 for each sample and each class
            scores: continuous values in 0/1 for each sample and class
            logging_offset: modify verbosity - for example, -1 will reduce
                the amount of printing/logging by 1 level
        """

        # remove all samples with NaN for a prediction
        targets = targets[~np.isnan(scores).any(axis=1), :]
        scores = scores[~np.isnan(scores).any(axis=1), :]

        if len(scores) < 1:
            warnings.warn("Recieved empty list of predictions (or all nan)")
            return np.nan, np.nan

        if self.single_target:
            metrics_dict = single_target_metrics(targets, scores)
        else:
            metrics_dict = multi_target_metrics(
                targets, scores, self.classes, self.prediction_threshold
            )

        # decide what to print/log:
        self._log("Metrics:")
        if not self.single_target:
            self._log(f"\tMAP: {metrics_dict['map']:0.3f}", level=1 - logging_offset)
            self._log(
                f"\tAU_ROC: {metrics_dict['au_roc']:0.3f} ", level=2 - logging_offset
            )
        self._log(
            f"\tJacc: {metrics_dict['jaccard']:0.3f} "
            f"Hamm: {metrics_dict['hamming_loss']:0.3f} ",
            level=2 - logging_offset,
        )
        self._log(
            f"\tPrec: {metrics_dict['precision']:0.3f} "
            f"Rec: {metrics_dict['recall']:0.3f} "
            f"F1: {metrics_dict['f1']:0.3f}",
            level=2 - logging_offset,
        )

        # choose one metric to be used for the overall model evaluation
        if self.single_target:
            score = metrics_dict["f1"]
        else:
            score = metrics_dict["map"]

        return score, metrics_dict

    def save(self, path, save_train_loader=False):
        """save model with weights using torch.save()

        load from saved file with torch.load(path) or cnn.load_model(path)

        Args:
            path: file path for saved model object
            save_train_loader: retrain .train_loader in saved object
                [default: False]
        """
        os.makedirs(Path(path).parent, exist_ok=True)
        model_copy = copy.deepcopy(self)
        if not save_train_loader:
            try:
                delattr(model_copy, "train_loader")
            except AttributeError:
                pass
        torch.save(model_copy, path)

    def save_weights(self, path):
        """save just the weights of the network

        This allows the saved weights to be used more flexibly than model.save()
        which will pickle the entire object. The weights are saved in a pickled
        dictionary using torch.save(self.network.state_dict())

        Args:
            path: location to save weights file
        """
        torch.save(self.network.state_dict(), path)

    def load_weights(self, path, strict=True):
        """load network weights state dict from a file

        For instance, load weights saved with .save_weights()
        in-place operation

        Args:
            path: file path with saved weights
            strict: (bool) see torch.load()
        """
        self.network.load_state_dict(torch.load(path), strict=strict)

    def predict(
        self,
        samples,
        batch_size=1,
        num_workers=0,
        activation_layer=None,
        split_files_into_clips=True,
        overlap_fraction=0,
        final_clip=None,
        bypass_augmentations=True,
        invalid_samples_log=None,
        wandb_session=None,
    ):
        """Generate predictions on a dataset

        Choose to return any combination of scores, labels, and single-target or
        multi-target binary predictions. Also choose activation layer for scores
        (softmax, sigmoid, softmax then logit, or None). Binary predictions are
        performed post-activation layer

        Note: the order of returned dataframes is (scores, preds, labels)

        Args:
            samples:
                the files to generate predictions for. Can be:
                - a dataframe with index containing audio paths, OR
                - a dataframe with multi-index (file, start_time, end_time), OR
                - a list (or np.ndarray) of audio file paths
            batch_size:
                Number of files to load simultaneously [default: 1]
            num_workers:
                parallelization (ie cpus or cores), use 0 for current process
                [default: 0]
            activation_layer:
                Optionally apply an activation layer such as sigmoid or
                softmax to the raw outputs of the model.
                options:
                - None: no activation, return raw scores (ie logit, [-inf:inf])
                - 'softmax': scores all classes sum to 1
                - 'sigmoid': all scores in [0,1] but don't sum to 1
                - 'softmax_and_logit': applies softmax first then logit
                [default: None]
            split_files_into_clips:
                If True, internally splits and predicts on clips from longer audio files
                Otherwise, assumes each row of `samples` corresponds to one complete sample
            overlap_fraction: fraction of overlap between consecutive clips when
                predicting on clips of longer audio files. For instance, 0.5
                gives 50% overlap between consecutive clips.
            final_clip: see `opensoundscape.helpers.generate_clip_times_df`
            bypass_augmentations: If False, Actions with
                is_augmentation==True are performed. Default True.
            invalid_samples_log: if not None, samples that failed to preprocess
                will be listed in this text file.
            wandb_session: a wandb session to log to
                - pass the value returned by wandb.init() to progress log to a
                Weights and Biases run
                - if None, does not log to wandb

        Returns:
<<<<<<< HEAD
            scores: df of post-activation_layer scores
            predictions: df of 0/1 preds for each class
            invalid_samples: list of samples that failed to preprocess
=======
            df of post-activation_layer scores
>>>>>>> e5c1741e

        Effects:
            (1) wandb logging
            If wandb_session is provided, logs progress and samples to Weights
            and Biases. A random set of samples is preprocessed and logged to
            a table. Progress over all batches is logged. Afte prediction,
            top scoring samples are logged.
            Use self.wandb_logging dictionary to change the number of samples
            logged or which classes have top-scoring samples logged.

            (2) unsafe sample logging
            If unsafe_samples_log is not None, saves a list of all file paths that
            failed to preprocess in unsafe_samples_log as a text file

        Note: if loading an audio file raises a PreprocessingError, the scores
            for that sample will be np.nan

        """
        assert type(samples) in (list, np.ndarray, pd.DataFrame), (
            "`samples` must be either: "
            "(a) list or np.array of files, or DataFrame with (b) file as Index or "
            "(c) (file,start_time,end_time) as MultiIndex"
        )

        # set up prediction Dataset, considering three possible cases:
        # (c1) user provided multi-index df with file,start_time,end_time of clips
        # (c2) user provided file list and wants clips to be split out automatically
        # (c3) split_files_into_clips=False -> one sample & one prediction per file provided
        if type(samples) == pd.DataFrame and type(samples.index) == MultiIndex:  # c1
            prediction_dataset = AudioFileDataset(
                samples=samples, preprocessor=self.preprocessor, return_labels=False
            )
        elif split_files_into_clips:  # c2
            prediction_dataset = AudioSplittingDataset(
                samples=samples,
                preprocessor=self.preprocessor,
                overlap_fraction=overlap_fraction,
                final_clip=final_clip,
            )
        else:  # c3
            prediction_dataset = AudioFileDataset(
                samples=samples, preprocessor=self.preprocessor, return_labels=False
            )
        prediction_dataset.bypass_augmentations = bypass_augmentations

        ## Input Validation ##
        if len(prediction_dataset.classes) > 0 and list(self.classes) != list(
            prediction_dataset.classes
        ):
            warnings.warn(
                "The columns of input samples df differ from `model.classes`."
            )

        if len(prediction_dataset) < 1:
            warnings.warn(
                "prediction_dataset has zero samples. No predictions will be generated."
            )
<<<<<<< HEAD
            scores = pd.DataFrame(columns=self.classes)
            preds = None if binary_preds is None else pd.DataFrame(columns=self.classes)
            return scores, preds, prediction_dataset.invalid_samples
=======
            return pd.DataFrame(columns=self.classes)
>>>>>>> e5c1741e

        # SafeDataset will not fail on bad files,
        # but will provide a different sample! Later we go back and replace scores
        # with np.nan for the bad samples (using safe_dataset._invalid_indices)
        # this approach to error handling feels hacky
        # however, returning None would break the batching of samples
        safe_dataset = SafeDataset(
            prediction_dataset, invalid_sample_behavior="substitute"
        )

        dataloader = torch.utils.data.DataLoader(
            safe_dataset,
            batch_size=batch_size,
            num_workers=num_workers,
            shuffle=False,
            # use pin_memory=True when loading files on CPU and training on GPU
            pin_memory=torch.cuda.is_available(),
        )
        # add any paths that failed to generate a clip df to _invalid_samples
        dataloader.dataset._invalid_samples = dataloader.dataset._invalid_samples.union(
            prediction_dataset.invalid_samples
        )

        # Initialize Weights and Biases (wandb) logging
        if wandb_session is not None:

            # update the run config with information about the model
            wandb_session.config.update(self._generate_wandb_config())

            # update the run config with prediction parameters
            wandb_session.config.update(
                dict(
                    batch_size=batch_size,
                    num_workers=num_workers,
                    activation_layer=activation_layer,
                )
            )

            # Log a table of preprocessed samples to wandb
            wandb_session.log(
                {
                    "Samples / Preprocessed samples": opensoundscape.wandb.wandb_table(
                        prediction_dataset,
                        self.wandb_logging["n_preview_samples"],
                    )
                }
            )

        ### Prediction/Inference ###

        # move network to device
        self.network.to(self.device)
        self.network.eval()

        # initialize scores
        total_scores = []

        # disable gradient updates during inference
        with torch.set_grad_enabled(False):

            for i, batch in enumerate(dataloader):
                # get batch of Tensors
                batch_tensors = batch["X"].to(self.device)
                batch_tensors.requires_grad = False

                # forward pass of network: feature extractor + classifier
                logits = self.network.forward(batch_tensors)

                ### Activation layer ###
                scores = apply_activation_layer(logits, activation_layer)

                # disable gradients on returned values
                total_scores.append(scores.detach().cpu().numpy())

                if wandb_session is not None:
                    wandb_session.log(
                        {
                            "progress": i / len(dataloader),
                            "completed_batches": i,
                            "total_batches": len(dataloader),
                        }
                    )

        # aggregate across all batches
        total_scores = np.concatenate(total_scores, axis=0)

        # replace scores with nan for samples that failed in preprocessing
        # this feels hacky (we predicted on substitute-samples rather than
        # skipping the samples that failed preprocessing)
<<<<<<< HEAD
        total_scores[dataloader.dataset._invalid_indices, :] = np.nan
        if binary_preds is not None:
            total_preds[dataloader.dataset._invalid_indices, :] = np.nan
=======
        total_scores[dataloader.dataset._unsafe_indices, :] = np.nan
>>>>>>> e5c1741e

        # return DataFrame with same index/columns as prediction_dataset's df
        df_index = prediction_dataset.label_df.index
        score_df = pd.DataFrame(index=df_index, data=total_scores, columns=self.classes)

<<<<<<< HEAD
        # binary 0/1 predictions
        if binary_preds is None:
            pred_df = None
        else:
            pred_df = pd.DataFrame(
                index=df_index, data=total_preds, columns=self.classes
            )
            if split_files_into_clips:  # return a multi-index
                pred_df.index = pd.MultiIndex.from_frame(
                    prediction_dataset.label_df[[]].reset_index()
                )

        # warn the user if there were invalid samples (failed to preprocess)
        # and log them to a file
        invalid_samples = dataloader.dataset.report(log=invalid_samples_log)
=======
        # warn the user if there were unsafe samples (failed to preprocess)
        # and log them to a file
        dataloader.dataset.report(log=unsafe_samples_log)
>>>>>>> e5c1741e

        # log top-scoring samples per class to wandb table
        if wandb_session is not None:
            classes_to_log = self.wandb_logging["top_samples_classes"]
            if classes_to_log is None:  # pick the first few classes if none specified
                classes_to_log = self.classes
                if len(classes_to_log) > 5:  # don't accidentally log hundreds of tables
                    classes_to_log = classes_to_log[0:5]

            for i, c in enumerate(classes_to_log):
                top_samples = score_df.nlargest(
                    n=self.wandb_logging["n_top_samples"], columns=[c]
                )
                dataset = AudioFileDataset(
                    samples=top_samples,
                    preprocessor=self.preprocessor,
                    return_labels=False,
                    bypass_augmentations=True,
                )
                table = opensoundscape.wandb.wandb_table(
                    dataset=dataset,
                    classes_to_extract=[c],
                )
                wandb_session.log({f"Samples / Top scoring [{c}]": table})

<<<<<<< HEAD
        return score_df, pred_df, invalid_samples
=======
        return score_df
>>>>>>> e5c1741e


def use_resample_loss(model):
    """Modify a model to use ResampleLoss for multi-target training

    ResampleLoss may perform better than BCE Loss for multitarget problems
    in some scenarios.
    """

    model.loss_cls = ResampleLoss

    def _init_loss_fn(self):
        """overrides the parent method because we need to pass class frequency
        to the ResampleLoss constructor
        """
        class_frequency = (
            torch.tensor(self.train_loader.dataset.dataset.label_df.values)
            .sum(0)
            .to(self.device)
        )

        # initializing ResampleLoss requires us to pass class_frequency
        self.loss_fn = self.loss_cls(class_frequency)

    model._init_loss_fn = types.MethodType(_init_loss_fn, model)


def separate_resnet_feat_clf(model):
    """Separate feature/classifier training params for a ResNet model

    Args:
        model: an opso model object with a pytorch resnet architecture

    Returns:
        model with modified .optimizer_params and ._init_optimizer() method

    Effects:
        creates a new self.opt_net object that replaces the old one
        resets self.current_epoch to 0
    """

    # optimization parameters for parts of the networks - see
    # https://pytorch.org/docs/stable/optim.html#per-parameter-options
    model.optimizer_params = {
        "feature": {  # optimizer parameters for feature extraction layers
            # "params": self.network.feature.parameters(),
            "lr": 0.001,
            "momentum": 0.9,
            "weight_decay": 0.0005,
        },
        "classifier": {  # optimizer parameters for classification layers
            # "params": self.network.classifier.parameters(),
            "lr": 0.01,
            "momentum": 0.9,
            "weight_decay": 0.0005,
        },
    }

    # We override the parent method because we need to pass a list of
    # separate optimizer_params for different parts of the network
    # - ie we now have a dictionary of param dictionaries instead of just a
    # param dictionary.
    def _init_optimizer(self):
        """override parent method to pass separate parameters to feat/clf"""
        param_dict = self.optimizer_params
        # in torch's resnet classes, the classifier layer is called "fc"
        feature_extractor_params_list = [
            param
            for name, param in self.network.named_parameters()
            if not name.split(".")[0] == "fc"
        ]
        classifier_params_list = [
            param
            for name, param in self.network.named_parameters()
            if name.split(".")[0] == "fc"
        ]
        param_dict["feature"]["params"] = feature_extractor_params_list
        param_dict["classifier"]["params"] = classifier_params_list
        return self.optimizer_cls(param_dict.values())

    model._init_optimizer = types.MethodType(_init_optimizer, model)
    model.opt_net = None  # clears existing opt_net and its parameters
    model.current_epoch = 0  # resets the epoch to 0
    # model.opt_net will be created when .train() calls ._set_train()


class InceptionV3(CNN):
    """Child of CNN class for InceptionV3 architecture"""

    def __init__(
        self,
        classes,
        sample_duration,
        single_target=False,
        preprocessor_class=SpectrogramPreprocessor,
        freeze_feature_extractor=False,
        use_pretrained=True,
        sample_shape=[299, 299, 3],
    ):
        """Model object for InceptionV3 architecture subclassing CNN

        See opensoundscape.org for exaple use.

        Args:
            classes:
                list of output classes (usually strings)
            freeze-feature_extractor:
                if True, feature weights don't have
                gradient, and only final classification layer is trained
            use_pretrained:
                if True, use pre-trained InceptionV3 Imagenet weights
            single_target:
                if True, predict exactly one class per sample

        """

        self.classes = classes

        architecture = inception_v3(
            len(self.classes),
            freeze_feature_extractor=freeze_feature_extractor,
            use_pretrained=use_pretrained,
        )

        super(InceptionV3, self).__init__(
            architecture,
            classes,
            sample_duration,
            single_target=single_target,
            preprocessor_class=preprocessor_class,
            sample_shape=sample_shape,
        )
        self.name = "InceptionV3"

    def _train_epoch(self, train_loader, wandb_session=None):
        """perform forward pass, loss, backpropagation for one epoch

        need to override parent because Inception returns different outputs
        from the forward pass (final and auxiliary layers)

        Returns: (targets, predictions, scores) on training files
        """

        self.network.train()

        total_tgts = []
        total_preds = []
        total_scores = []
        batch_loss = []

        for batch_idx, batch_data in enumerate(train_loader):
            # load a batch of images and labels from the train loader
            # all augmentation occurs in the Preprocessor (train_loader)
            batch_tensors = batch_data["X"].to(self.device)
            batch_labels = batch_data["y"].to(self.device)
            batch_labels = batch_labels.squeeze(1)

            ####################
            # Forward and loss #
            ####################

            # forward pass: feature extractor and classifier
            # inception returns two sets of outputs
            inception_outputs = self.network.forward(batch_tensors)
            logits = inception_outputs.logits
            aux_logits = inception_outputs.aux_logits

            # save targets and predictions
            total_scores.append(logits.detach().cpu().numpy())
            total_tgts.append(batch_labels.detach().cpu().numpy())

            # generate binary predictions
            if self.single_target:  # predict highest scoring class only
                batch_preds = F.one_hot(logits.argmax(1), len(logits[0]))
            else:  # multi-target: predict 0 or 1 based on a fixed threshold
                batch_preds = torch.sigmoid(logits) >= self.prediction_threshold
            total_preds.append(batch_preds.int().detach().cpu().numpy())

            # calculate loss
            loss1 = self.loss_fn(logits, batch_labels)
            loss2 = self.loss_fn(aux_logits, batch_labels)
            loss = loss1 + 0.4 * loss2

            # save loss for each batch; later take average for epoch

            batch_loss.append(loss.detach().cpu().numpy())

            #############################
            # Backward and optimization #
            #############################
            # zero gradients for optimizer
            self.opt_net.zero_grad()
            # backward pass: calculate the gradients
            loss.backward()
            # update the network using the gradients*lr
            self.opt_net.step()

            ###########
            # Logging #
            ###########
            # log basic train info (used to print every batch)
            if batch_idx % self.log_interval == 0:
                # show some basic progress metrics during the epoch
                N = len(train_loader)
                self._log(
                    f"Epoch: {self.current_epoch} "
                    f"[batch {batch_idx}/{N}, {100 * batch_idx / N :.2f}%] "
                )

                # Log the Jaccard score and Hamming loss, and Loss function
                epoch_loss_avg = np.mean(batch_loss)
                self._log(f"\tDistLoss: {epoch_loss_avg:.3f}")

                # Evaluate with model's eval function
                tgts = batch_labels.int().detach().cpu().numpy()
                scores = logits.int().detach().cpu().numpy()
                self.eval(tgts, scores, logging_offset=-1)

            if wandb_session is not None:
                wandb_session.log({"batch": batch_idx})
                wandb_session.log(
                    {"epoch_progress": self.current_epoch + batch_idx / N}
                )

        # update learning parameters each epoch
        self.scheduler.step()

        # save the loss averaged over all batches
        self.loss_hist[self.current_epoch] = np.mean(batch_loss)

        # return targets, preds, scores
        total_tgts = np.concatenate(total_tgts, axis=0)
        total_preds = np.concatenate(total_preds, axis=0)
        total_scores = np.concatenate(total_scores, axis=0)

        return total_tgts, total_preds, total_scores


def load_model(path, device=None):
    """load a saved model object

    Args:
        path: file path of saved model
        device: which device to load into, eg 'cuda:1'
        [default: None] will choose first gpu if available, otherwise cpu

    Returns:
        a model object with loaded weights
    """
    if device is None:
        device = (
            torch.device("cuda:0") if torch.cuda.is_available() else torch.device("cpu")
        )
    model = torch.load(path, map_location=device)

    # since ResampleLoss class overrides a method of an instance,
    # we need to re-change the _init_loss_fn change when we reload
    if model.loss_cls == ResampleLoss:
        use_resample_loss(model)

    model.device = device
    return model


def load_outdated_model(
    path, architecture, sample_duration, model_class=CNN, device=None
):
    """load a CNN saved with a previous version of OpenSoundscape

    This function enables you to load models saved with opso 0.4.x and 0.5.x.
    If your model was saved with .save() in a previous version of OpenSoundscape
    >=0.6.0, you must re-load the model
    using the original package version and save it's network's state dict, i.e.,
    `torch.save(model.network.state_dict(),path)`, then load the state dict
    to a new model object with model.load_weights(). See the
    `Predict with pre-trained CNN` tutorial for details.

    For models created with the same version of OpenSoundscape as the one
    you are using, simply use opensoundscape.torch.models.cnn.load_model().

    Note: for future use of the loaded model, you can simply call
    `model.save(path)` after creating it, then reload it with
    `model = load_model(path)`.
    The saved model will be fully compatible with opensoundscape >=0.7.0.

    Examples:
    ```
    #load a binary resnet18 model from opso 0.4.x, 0.5.x, or 0.6.0
    from opensoundscape.torch.models.cnn import CNN
    model = load_outdated_model('old_model.tar',architecture='resnet18')

    #load a resnet50 model of class CNN created with opso 0.5.0
    from opensoundscape.torch.models.cnn import CNN
    model_050 = load_outdated_model('opso050_pytorch_model_r50.model',architecture='resnet50')
    ```

    Args:
        path: path to model file, ie .model or .tar file
        architecture: see CNN docs
            (pass None if the class __init__ does not take architecture as an argument)
        sample_duration: length of samples in seconds
        model_class: class to construct. Normally CNN.
        device: optionally specify a device to map tensors onto,
        eg 'cpu', 'cuda:0', 'cuda:1'[default: None]
            - if None, will choose cuda:0 if cuda is available, otherwise chooses cpu

    Returns:
        a cnn model object with the weights loaded from the saved model
    """
    if device is None:
        device = (
            torch.device("cuda:0") if torch.cuda.is_available() else torch.device("cpu")
        )

    try:
        # use torch to load the saved model object
        model_dict = torch.load(path, map_location=device)
    except AttributeError as exc:
        raise Exception(
            "This model could not be loaded in this version of "
            "OpenSoundscape. You may need to load the model with the version "
            "of OpenSoundscape that created it and torch.save() the "
            "model.network.state_dict(), then load the weights with model.load_weights"
        ) from exc

    if type(model_dict) != dict:
        raise ValueError(
            "This model was saved as a complete object. Try using load_model() instead."
        )

    # get the list of classes
    if "classes" in model_dict:
        classes = model_dict["classes"]
    elif "labels_yaml" in model_dict:
        classes = list(yaml.safe_load(model_dict["labels_yaml"]).values())
    else:
        raise ValueError("Could not get a list of classes from the saved model.")

    # try to construct a model object
    if architecture is None:
        model = model_class(classes=classes, sample_duration=sample_duration)
    else:
        model = model_class(
            architecture=architecture, classes=classes, sample_duration=sample_duration
        )

    # rename keys of resnet18 architecture from 0.4.x-0.6.0 to match pytorch resnet18 keys
    model_dict["model_state_dict"] = {
        k.replace("classifier.", "fc.").replace("feature.", ""): v
        for k, v in model_dict["model_state_dict"].items()
    }

    # load the state dictionary of the network, allowing mismatches
    mismatched_keys = model.network.load_state_dict(
        model_dict["model_state_dict"], strict=False
    )
    print("mismatched keys:")
    print(mismatched_keys)

    # if there's no record of single-tartet vs multitarget, it' single target from opso 0.4.x
    try:
        single_target = model_dict["single_target"]
    except KeyError:
        single_target = True

    model.single_target = single_target

    warnings.warn(
        "After loading a model, you still need to ensure that your "
        "preprocessing (model.preprocessor) matches the settings used to create"
        "the original model."
    )

    return model<|MERGE_RESOLUTION|>--- conflicted
+++ resolved
@@ -592,11 +592,7 @@
             #### Validation ###
             if validation_df is not None and epoch % validation_interval == 0:
                 self._log("\nValidation.")
-<<<<<<< HEAD
-                validation_scores, _, invalid_val_samples = self.predict(
-=======
                 validation_scores = self.predict(
->>>>>>> e5c1741e
                     validation_df,
                     batch_size=batch_size,
                     num_workers=num_workers,
@@ -817,13 +813,7 @@
                 - if None, does not log to wandb
 
         Returns:
-<<<<<<< HEAD
-            scores: df of post-activation_layer scores
-            predictions: df of 0/1 preds for each class
-            invalid_samples: list of samples that failed to preprocess
-=======
             df of post-activation_layer scores
->>>>>>> e5c1741e
 
         Effects:
             (1) wandb logging
@@ -881,13 +871,7 @@
             warnings.warn(
                 "prediction_dataset has zero samples. No predictions will be generated."
             )
-<<<<<<< HEAD
-            scores = pd.DataFrame(columns=self.classes)
-            preds = None if binary_preds is None else pd.DataFrame(columns=self.classes)
-            return scores, preds, prediction_dataset.invalid_samples
-=======
             return pd.DataFrame(columns=self.classes)
->>>>>>> e5c1741e
 
         # SafeDataset will not fail on bad files,
         # but will provide a different sample! Later we go back and replace scores
@@ -977,39 +961,15 @@
         # replace scores with nan for samples that failed in preprocessing
         # this feels hacky (we predicted on substitute-samples rather than
         # skipping the samples that failed preprocessing)
-<<<<<<< HEAD
-        total_scores[dataloader.dataset._invalid_indices, :] = np.nan
-        if binary_preds is not None:
-            total_preds[dataloader.dataset._invalid_indices, :] = np.nan
-=======
         total_scores[dataloader.dataset._unsafe_indices, :] = np.nan
->>>>>>> e5c1741e
 
         # return DataFrame with same index/columns as prediction_dataset's df
         df_index = prediction_dataset.label_df.index
         score_df = pd.DataFrame(index=df_index, data=total_scores, columns=self.classes)
 
-<<<<<<< HEAD
-        # binary 0/1 predictions
-        if binary_preds is None:
-            pred_df = None
-        else:
-            pred_df = pd.DataFrame(
-                index=df_index, data=total_preds, columns=self.classes
-            )
-            if split_files_into_clips:  # return a multi-index
-                pred_df.index = pd.MultiIndex.from_frame(
-                    prediction_dataset.label_df[[]].reset_index()
-                )
-
         # warn the user if there were invalid samples (failed to preprocess)
         # and log them to a file
-        invalid_samples = dataloader.dataset.report(log=invalid_samples_log)
-=======
-        # warn the user if there were unsafe samples (failed to preprocess)
-        # and log them to a file
-        dataloader.dataset.report(log=unsafe_samples_log)
->>>>>>> e5c1741e
+        dataloader.dataset.report(log=invalid_samples_log)
 
         # log top-scoring samples per class to wandb table
         if wandb_session is not None:
@@ -1035,11 +995,7 @@
                 )
                 wandb_session.log({f"Samples / Top scoring [{c}]": table})
 
-<<<<<<< HEAD
-        return score_df, pred_df, invalid_samples
-=======
         return score_df
->>>>>>> e5c1741e
 
 
 def use_resample_loss(model):
