--- conflicted
+++ resolved
@@ -166,7 +166,6 @@
 def split_starts_ends(raven_file, col, starts, ends, species=None):
     """Use a list of start and end times to split a Raven files
 
-<<<<<<< HEAD
     This function can be used with lists of start and end times.
     It is called by `split_single_annotation()`, which generates the lists.
     It is also called by `raven_audio_split_and_save()`, which get the lists
@@ -179,18 +178,7 @@
         ends (list):                        end times of clips
         species (list):                     species names for columns of one-hot encoded file [default: None]
 
-    Retturns:
-=======
-    Args:
-        raven_path (str):       path to Raven selections file
-        split_len_s (int):      length of segments to break annotations into (e.g. for 5s: 5)
-        total_len_s (float):    length of original file (e.g. for 5-minute file: 300)
-                                If not provided, estimates length based on end time of last annotation
-        species (list):         list of species annotations to look for
-        col (str):              name of column in Raven file to look for annotations in
-
-    Returns:
->>>>>>> c5235306
+    Returns:
         splits_df (pd.DataFrame): columns 'seg_start', 'end_start', and all species,
             each row containing 1/0 annotations for each species in a segment
     """
