--- conflicted
+++ resolved
@@ -16,22 +16,8 @@
 sphinx:
   configuration: docs/conf.py
 
-<<<<<<< HEAD
-# Set the OS, Python version, and other tools needed
-build:
-  os: ubuntu-22.04
-  tools:
-    python: "3.9"
-
-# Optionally build your docs in additional formats such as PDF
-formats:
-  - pdf
-
-# Poetry allows us to write `pip install .`
-=======
 # We recommend specifying your dependencies to enable reproducible builds:
 # https://docs.readthedocs.io/en/stable/guides/reproducible-builds.html
->>>>>>> 5222cb78
 python:
   install:
   - requirements: docs/requirements.txt
