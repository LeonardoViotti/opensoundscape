--- conflicted
+++ resolved
@@ -12,12 +12,9 @@
     strategy:
       matrix:
         python-version: [3.7, 3.8, 3.9]
-<<<<<<< HEAD
-=======
       # Ensure that all flavours are run to completion even if an other flavor failed
       fail-fast: false
     
->>>>>>> 014537ba
     steps:
       - uses: actions/checkout@v2
       - name: Set up Python ${{ matrix.python-version }}
